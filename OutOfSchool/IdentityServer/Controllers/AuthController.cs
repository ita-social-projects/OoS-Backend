--- conflicted
+++ resolved
@@ -21,11 +21,6 @@
         private readonly IIdentityServerInteractionService interactionService;
         private readonly RoleManager<IdentityRole> roleManager;
 
-<<<<<<< HEAD
-        public AuthController(UserManager<User> userManager,
-                              SignInManager<User> signInManager,
-                              IIdentityServerInteractionService interactionService)
-=======
         /// <summary>
         /// Initializes a new instance of the <see cref="AuthController"/> class.
         /// </summary>
@@ -38,7 +33,6 @@
             SignInManager<User> signInManager,
             RoleManager<IdentityRole> roleManager,
             IIdentityServerInteractionService interactionService)
->>>>>>> 4dcbe61b
         {
             roleManager = roleManager;
             signInManager = signInManager;
@@ -104,13 +98,6 @@
             {
                 return Redirect(model.ReturnUrl);
             }
-<<<<<<< HEAD
-            else if (result.IsLockedOut)
-            {
-            }
-
-            return View();
-=======
 
             if (result.IsLockedOut)
             {
@@ -122,7 +109,6 @@
             {
                 ExternalProviders = await signInManager.GetExternalAuthenticationSchemesAsync(),
             });
->>>>>>> 4dcbe61b
         }
 
         /// <summary>
@@ -133,12 +119,8 @@
         [HttpGet]
         public IActionResult Register(string returnUrl = "Login")
         {
-<<<<<<< HEAD
-            return View(new RegisterViewModel {ReturnUrl = returnUrl});
-=======
             return View(
                 new RegisterViewModel { ReturnUrl = returnUrl, AllRoles = roleManager.Roles.ToList() });
->>>>>>> 4dcbe61b
         }
 
         /// <summary>
@@ -177,16 +159,12 @@
                 }
             }
 
-<<<<<<< HEAD
-            return View();
-=======
             foreach (var error in result.Errors)
             {
                 ModelState.AddModelError(string.Empty, error.Description);
             }
 
             return View(model);
->>>>>>> 4dcbe61b
         }
     }
 }