namespace OutOfSchool.WebApi.Common.QuartzConstants;

public static class JobConstants
{
    public const string ElasticSearchSynchronization = "elasticsearchSynchronizationJob";
    public const string GcpImagesSynchronization = "gcpImagesSynchronizationJob";
    public const string StatisticReportsMaking = "statisticReportsMakingJob";
<<<<<<< HEAD
    public const string NotificationsClearing = "notificationsClearingJob";
=======
    public const string ApplicationStatusChanging = "applicationStatusChangingJob";
>>>>>>> 61a12e14
}<|MERGE_RESOLUTION|>--- conflicted
+++ resolved
@@ -5,9 +5,6 @@
     public const string ElasticSearchSynchronization = "elasticsearchSynchronizationJob";
     public const string GcpImagesSynchronization = "gcpImagesSynchronizationJob";
     public const string StatisticReportsMaking = "statisticReportsMakingJob";
-<<<<<<< HEAD
     public const string NotificationsClearing = "notificationsClearingJob";
-=======
     public const string ApplicationStatusChanging = "applicationStatusChangingJob";
->>>>>>> 61a12e14
 }