--- conflicted
+++ resolved
@@ -5,9 +5,6 @@
     public const string ElasticSearch = "elasticsearch";
     public const string Gcp = "gcp";
     public const string StatisticReports = "statisticreports";
-<<<<<<< HEAD
     public const string Notifications = "notifications";
-=======
     public const string ApplicationStatusChange = "applicationstatuschange";
->>>>>>> 61a12e14
 }