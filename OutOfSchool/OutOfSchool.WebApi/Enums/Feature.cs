﻿using Newtonsoft.Json;
using Newtonsoft.Json.Converters;

namespace OutOfSchool.WebApi.Enums;

[JsonConverter(typeof(StringEnumConverter))]
public enum Feature
{
    Release1,
    Release2,
    Release3,
    Images,
    ShowForProduction,
<<<<<<< HEAD
    TechAdminExport,
=======
    TechAdminImport,
>>>>>>> 08d46bef
}<|MERGE_RESOLUTION|>--- conflicted
+++ resolved
@@ -11,9 +11,6 @@
     Release3,
     Images,
     ShowForProduction,
-<<<<<<< HEAD
+    TechAdminImport,
     TechAdminExport,
-=======
-    TechAdminImport,
->>>>>>> 08d46bef
 }