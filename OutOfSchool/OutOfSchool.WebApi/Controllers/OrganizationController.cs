--- conflicted
+++ resolved
@@ -28,7 +28,14 @@
             this.logger = logger;
             this.organizationService = organizationService;
         }
-
+        
+        
+        public IActionResult TestOk()
+        {
+            var user = User?.FindFirst("role")?.Value;
+            return this.Ok("Hello to "+user ?? "unknown");
+        }
+        
         /// <summary>
         /// Get all organization from database.
         /// </summary>
@@ -36,7 +43,6 @@
         [HttpGet]
         public async Task<ActionResult<IEnumerable<Organization>>> GetOrganizations()
         {
-<<<<<<< HEAD
             try
             {
                 return this.Ok(await this.organizationService.GetAll());
@@ -141,10 +147,6 @@
             {
                 return this.BadRequest(ex.Message);
             }
-=======
-            var user = User?.FindFirst("role")?.Value;
-            return this.Ok("Hello to "+user ?? "unknown");
->>>>>>> e61bb9c3
         }
     }
-}
+}