using Microsoft.AspNetCore.Authorization;
using Microsoft.AspNetCore.Mvc;
using Microsoft.Extensions.Logging;
using OutOfSchool.Services.Models;
using OutOfSchool.WebApi.Models;
using OutOfSchool.WebApi.Services.Interfaces;
using System;
using System.Collections.Generic;
using System.Threading.Tasks;

namespace OutOfSchool.WebApi.Controllers
{
    [ApiController]
    [Route("[controller]/[action]")]
    [Authorize]
    public class OrganizationController : ControllerBase
    {
        private readonly ILogger<OrganizationController> logger;
        private IOrganizationService organizationService;

        /// <summary>
        /// Initializes a new instance of the <see cref="OrganizationController"/> class.
        /// </summary>
        /// <param name="organizationService">Service for Organization model.</param>
        public OrganizationController(ILogger<OrganizationController> logger, IOrganizationService organizationService)
        {
            this.logger = logger;
            this.organizationService = organizationService;
        }
        
        
        public IActionResult TestOk()
        {
<<<<<<< HEAD
            return this.Ok("Hello world");
=======
            var user = User?.FindFirst("role")?.Value;
            return Ok("Hello to "+user ?? "unknown");
        }
        
        /// <summary>
        /// Get all organization from database.
        /// </summary>
        /// <returns>List of all organizations.</returns>
        [HttpGet]
        public async Task<ActionResult<IEnumerable<Organization>>> GetOrganizations()
        {
            try
            {
                return Ok(await organizationService.GetAll());
            }
            catch (Exception ex)
            {
                return BadRequest(ex.Message);
            }
        }

        /// <summary>
        /// Get organization by id.
        /// </summary>
        /// <param name="id">Key in database.</param>
        /// <returns>Organization element with some id.</returns>
        [HttpGet("{id}")]
        public async Task<ActionResult<OrganizationDTO>> GetOrganizationById(long id)
        {
            try
            {
                return Ok(await organizationService.GetById(id).ConfigureAwait(false));
            }
            catch (ArgumentException ex)
            {
                return BadRequest(ex.Message);
            }
        }

        /// <summary>
        /// Method for creating new organization.
        /// </summary>
        /// <param name="organizationDTO">Element which must be added.</param>
        /// <returns>A <see cref="Task{TResult}"/> representing the result of the asynchronous operation.</returns>
        [Authorize(Roles = "organization,admin")]
        [HttpPost]
        public async Task<ActionResult<Organization>> CreateOrganization(OrganizationDTO organizationDTO)
        {
            if (!ModelState.IsValid)
            {
                return BadRequest(ModelState);
            }

            try
            {
                organizationDTO.UserId = Convert.ToInt64(User.FindFirst("sub")?.Value);
                OrganizationDTO organization = await organizationService.Create(organizationDTO).ConfigureAwait(false);       
                return CreatedAtAction(
                    nameof(GetOrganizations),
                    new { id = organization.Id },
                    organization);
            }
            catch (Exception ex)
            {
                return BadRequest(ex.Message);
            }
        }

        /// <summary>
        /// Update info about some organization in database.
        /// </summary>
        /// <param name="organizationDTO">Entity.</param>
        /// <returns>Organization's key.</returns>
        [Authorize(Roles = "organization,admin")]
        [HttpPut]
        public async Task<ActionResult> Update(OrganizationDTO organizationDTO)
        {
            if (organizationDTO == null)
            {
                return BadRequest("Entity was null.");
            }

            if (!ModelState.IsValid)
            {
                return BadRequest(ModelState);
            }

            try
            {              
                return Ok(await organizationService.Update(organizationDTO));
            }
            catch (Exception ex)
            {
                return BadRequest(ex.Message);
            }
        }

        /// <summary>
        /// Delete some element from database.
        /// </summary>
        /// <param name="id">Element's key.</param>
        /// <returns>A <see cref="Task{TResult}"/> representing the result of the asynchronous operation.</returns>
        [Authorize(Roles = "organization,admin")]
        [HttpDelete("{id}")]
        public async Task<ActionResult> Delete(long id)
        {
            try
            {
                await organizationService.Delete(id).ConfigureAwait(false);
                return Ok();
            }
            catch (Exception ex)
            {
                return BadRequest(ex.Message);
            }
>>>>>>> d2a72a17
        }
    }
}<|MERGE_RESOLUTION|>--- conflicted
+++ resolved
@@ -31,9 +31,6 @@
         
         public IActionResult TestOk()
         {
-<<<<<<< HEAD
-            return this.Ok("Hello world");
-=======
             var user = User?.FindFirst("role")?.Value;
             return Ok("Hello to "+user ?? "unknown");
         }
@@ -149,7 +146,6 @@
             {
                 return BadRequest(ex.Message);
             }
->>>>>>> d2a72a17
         }
     }
 }