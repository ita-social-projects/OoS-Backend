--- conflicted
+++ resolved
@@ -219,16 +219,12 @@
         [HttpPost]
         public async Task<IActionResult> Create(ApplicationDto applicationDto)
         {
-<<<<<<< HEAD
-            if (applicationDto == null || !ModelState.IsValid)
-=======
             if (applicationDto == null)
             {
                 return BadRequest("Application is null.");
             }
 
             if (!ModelState.IsValid)
->>>>>>> 03f852f0
             {
                 return this.BadRequest(this.ModelState);
             }
