--- conflicted
+++ resolved
@@ -45,9 +45,7 @@
   <ItemGroup>
     <ProjectReference Include="..\OutOfSchool.DataAccess\OutOfSchool.DataAccess.csproj" />
   </ItemGroup>
-
-<<<<<<< HEAD
-=======
+  
   <ItemGroup>
     <None Include="..\.editorconfig" Link=".editorconfig" />
     <Content Remove="stylecop.json" />
@@ -58,6 +56,4 @@
     </AdditionalFiles>
   </ItemGroup>
 
->>>>>>> 3b46f98d
-
 </Project>