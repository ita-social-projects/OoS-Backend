--- conflicted
+++ resolved
@@ -1,19 +1,15 @@
 ﻿using System;
 using System.Collections.Generic;
 using System.ComponentModel.DataAnnotations;
-<<<<<<< HEAD
-=======
-using System.Linq;
-using System.Threading.Tasks;
+
 using OutOfSchool.Services.Enums;
->>>>>>> 8ba5379a
 
 namespace OutOfSchool.WebApi.Models
 {
     public class ApplicationFilter
     {
         [Range(0, 5, ErrorMessage = "Status filter should be from 0 to 5")]
-        public ApplicationStatus Status { get; set; } = 0;
+        public ApplicationStatus Status { get; set; }
 
         public bool OrderByDateAscending { get; set; } = true;
 
