using AutoMapper;
using Google.Protobuf.WellKnownTypes;
using GrpcService;
using OutOfSchool.Common.Enums;
using OutOfSchool.Common.Models;
using OutOfSchool.Services.Enums;
using OutOfSchool.WebApi.Enums;
using OutOfSchool.WebApi.Models;
using OutOfSchool.WebApi.Models.Achievement;
using OutOfSchool.WebApi.Models.Application;
using OutOfSchool.WebApi.Models.BlockedProviderParent;
using OutOfSchool.WebApi.Models.Changes;
using OutOfSchool.WebApi.Models.ChatWorkshop;
using OutOfSchool.WebApi.Models.Codeficator;
using OutOfSchool.WebApi.Models.Geocoding;
using OutOfSchool.WebApi.Models.Notifications;
using OutOfSchool.WebApi.Models.Providers;
using OutOfSchool.WebApi.Models.SocialGroup;
using OutOfSchool.WebApi.Models.StatisticReports;
using OutOfSchool.WebApi.Models.SubordinationStructure;
using OutOfSchool.WebApi.Models.Workshops;
using OutOfSchool.WebApi.Util.CustomComparers;

namespace OutOfSchool.WebApi.Util;

public class MappingProfile : Profile
{
    public MappingProfile()
    {
        CreateMap<Workshop, WorkshopBaseDto>()
            .ForMember(
                dest => dest.Keywords,
                opt => opt.MapFrom(src => src.Keywords.Split(Constants.MappingSeparator, StringSplitOptions.None)))
            .ForMember(dest => dest.InstitutionHierarchy, opt => opt.MapFrom(src => src.InstitutionHierarchy.Title))
            .ForMember(
                dest => dest.DirectionIds,
                opt => opt.MapFrom(src => src.InstitutionHierarchy.Directions.Where(x => !x.IsDeleted).Select(d => d.Id)))
            .ForMember(dest => dest.InstitutionId, opt => opt.MapFrom(src => src.InstitutionHierarchy.InstitutionId))
            .ForMember(dest => dest.Institution, opt => opt.MapFrom(src => src.InstitutionHierarchy.Institution.Title))
            .ForMember(dest => dest.ProviderLicenseStatus, opt => opt.MapFrom(src => src.Provider.LicenseStatus))
            .ForMember(dest => dest.Teachers, opt => opt.MapFrom(src => src.Teachers.Where(x => !x.IsDeleted)))
            .ForMember(dest => dest.DateTimeRanges, opt => opt.MapFrom(src => src.DateTimeRanges.Where(x => !x.IsDeleted)))
            .ForMember(dest => dest.WorkshopDescriptionItems, opt => opt.MapFrom(src => src.WorkshopDescriptionItems.Where(x => !x.IsDeleted)));

        CreateSoftDeletedMap<WorkshopBaseDto, Workshop>()
            .ForMember(
                dest => dest.Keywords,
                opt => opt.MapFrom(src => string.Join(Constants.MappingSeparator, src.Keywords.Distinct())))
            .ForMember(dest => dest.DateTimeRanges, opt => opt.MapFrom((dto, entity, dest, ctx) =>
            {
                var dateTimeRanges = ctx.Mapper.Map<List<DateTimeRange>>(dto.DateTimeRanges);
                if (dest is { } && dest.Any())
                {
                    var dtoTimeRangesHs =
                        new HashSet<DateTimeRange>(dateTimeRanges, new DateTimeRangeComparerWithoutFK());
                    foreach (var destDateTimeRange in dest)
                    {
                        if (dtoTimeRangesHs.Remove(destDateTimeRange))
                        {
                            dtoTimeRangesHs.Add(destDateTimeRange);
                        }
                    }

                    return dtoTimeRangesHs.ToList();
                }

                return dateTimeRanges;
            }))
            .ForMember(dest => dest.Teachers, opt => opt.Ignore())
            .ForMember(dest => dest.Provider, opt => opt.Ignore())
            .ForMember(dest => dest.ProviderAdmins, opt => opt.Ignore())
            .ForMember(dest => dest.Applications, opt => opt.Ignore())
            .ForMember(dest => dest.ChatRooms, opt => opt.Ignore())
            .ForMember(dest => dest.Images, opt => opt.Ignore())
            .ForMember(dest => dest.CoverImageId, opt => opt.Ignore())
            .ForMember(dest => dest.InstitutionHierarchy, opt => opt.Ignore())
            .ForMember(dest => dest.Status, opt => opt.Ignore())
            .ForMember(dest => dest.IsBlocked, opt => opt.Ignore())
            .ForMember(dest => dest.ProviderOwnership, opt => opt.Ignore());

        CreateMap<Workshop, WorkshopDto>()
            .IncludeBase<Workshop, WorkshopBaseDto>()
            .ForMember(dest => dest.TakenSeats, opt =>
                opt.MapFrom(src =>
                    src.Applications.Count(x =>
                        x.Status == ApplicationStatus.Approved
                        || x.Status == ApplicationStatus.StudyingForYears)))
            .ForMember(dest => dest.Rating, opt => opt.Ignore())
            .ForMember(dest => dest.NumberOfRatings, opt => opt.Ignore())
            .ForMember(dest => dest.IsBlocked, opt => opt.MapFrom(src => src.Provider.IsBlocked))
            .ForMember(dest => dest.ProviderStatus, opt => opt.MapFrom(src => src.Provider.Status));

        CreateMap<WorkshopDto, Workshop>()
            .IncludeBase<WorkshopBaseDto, Workshop>();

        CreateMap<Workshop, WorkshopV2Dto>()
            .IncludeBase<Workshop, WorkshopDto>()
            .ForMember(dest => dest.CoverImage, opt => opt.Ignore())
            .ForMember(dest => dest.ImageIds, opt => opt.MapFrom(src => src.Images.Select(x => x.ExternalStorageId)))
            .ForMember(dest => dest.ImageFiles, opt => opt.Ignore());

        CreateMap<WorkshopV2Dto, Workshop>()
            .IncludeBase<WorkshopDto, Workshop>();

        CreateMap<WorkshopDescriptionItem, WorkshopDescriptionItemDto>().ReverseMap();

        CreateMap<WorkshopStatusDto, WorkshopStatusWithTitleDto>()
            .ForMember(dest => dest.Title, opt => opt.Ignore());

        CreateMap<WorkshopStatusWithTitleDto, WorkshopStatusDto>();

        CreateMap<Address, AddressDto>()
            .ForMember(dest => dest.CodeficatorAddressDto, opt => opt.MapFrom(src => src.CATOTTG));

        CreateSoftDeletedMap<AddressDto, Address>()
            .ForMember(dest => dest.CATOTTG, opt => opt.Ignore())
            .ForMember(dest => dest.GeoHash, opt => opt.Ignore());

        CreateSoftDeletedMap<BlockedProviderParentBlockDto, BlockedProviderParent>()
            .ForMember(dest => dest.Id, opt => opt.Ignore())
            .ForMember(dest => dest.UserIdBlock, opt => opt.Ignore())
            .ForMember(dest => dest.UserIdUnblock, opt => opt.Ignore())
            .ForMember(dest => dest.DateTimeFrom, opt => opt.Ignore())
            .ForMember(dest => dest.DateTimeTo, opt => opt.Ignore())
            .ForMember(dest => dest.Parent, opt => opt.Ignore())
            .ForMember(dest => dest.Provider, opt => opt.Ignore());

        CreateMap<BlockedProviderParent, BlockedProviderParentDto>().ReverseMap();

        CreateMap<ProviderSectionItem, ProviderSectionItemDto>()
            .ForMember(dest => dest.SectionName, opt => opt.MapFrom(psi => psi.Name));

        CreateSoftDeletedMap<ProviderSectionItemDto, ProviderSectionItem>()
            .ForMember(dest => dest.Name, opt => opt.MapFrom(psi => psi.SectionName))
            .ForMember(dest => dest.Provider, opt => opt.Ignore());

        CreateMap<ProviderType, ProviderTypeDto>().ReverseMap();

        CreateMap<Provider, ProviderDto>()
            .ForMember(dest => dest.ActualAddress, opt => opt.MapFrom(src => src.ActualAddress))
            .ForMember(dest => dest.LegalAddress, opt => opt.MapFrom(src => src.LegalAddress))
            .ForMember(dest => dest.Institution, opt => opt.MapFrom(src => src.Institution))
            .ForMember(dest => dest.Rating, opt => opt.Ignore())
            .ForMember(dest => dest.NumberOfRatings, opt => opt.Ignore())
            .ForMember(dest => dest.CoverImage, opt => opt.Ignore())
            .ForMember(dest => dest.ImageFiles, opt => opt.Ignore())
            .ForMember(dest => dest.ImageIds, opt => opt.MapFrom(src => src.Images.Select(x => x.ExternalStorageId)))
            .ForMember(dest => dest.ProviderSectionItems, opt => opt.MapFrom(src => src.ProviderSectionItems.Where(x => !x.IsDeleted)));

        CreateSoftDeletedMap<ProviderDto, Provider>()
            .ForMember(dest => dest.Workshops, opt => opt.Ignore())
            .ForMember(dest => dest.User, opt => opt.Ignore())
            .ForMember(dest => dest.Institution, opt => opt.Ignore())
            .ForMember(dest => dest.InstitutionStatus, opt => opt.Ignore())
            .ForMember(dest => dest.Images, opt => opt.Ignore())
            .ForMember(dest => dest.CoverImageId, opt => opt.Ignore())
            .ForMember(dest => dest.Status, opt => opt.Ignore())
            .ForMember(dest => dest.LicenseStatus, opt => opt.Ignore())
            .ForMember(dest => dest.ProviderAdmins, opt => opt.Ignore());
        
        CreateSoftDeletedMap<ProviderUpdateDto, Provider>()
            .ForMember(dest => dest.Ownership, opt => opt.Ignore())
            .ForMember(dest => dest.Workshops, opt => opt.Ignore())
            .ForMember(dest => dest.User, opt => opt.Ignore())
            .ForMember(dest => dest.Institution, opt => opt.Ignore())
            .ForMember(dest => dest.InstitutionStatus, opt => opt.Ignore())
            .ForMember(dest => dest.Images, opt => opt.Ignore())
            .ForMember(dest => dest.CoverImageId, opt => opt.Ignore())
            .ForMember(dest => dest.Status, opt => opt.Ignore())
            .ForMember(dest => dest.StatusReason, opt => opt.Ignore())
            .ForMember(dest => dest.LicenseStatus, opt => opt.Ignore())
            .ForMember(dest => dest.ProviderAdmins, opt => opt.Ignore())
            .ForMember(dest => dest.BlockPhoneNumber, opt => opt.Ignore())
            .ForMember(dest => dest.IsBlocked, opt => opt.Ignore()) 
            .ForMember(dest => dest.BlockReason, opt => opt.Ignore()); ;

        CreateMap<Provider, ProviderUpdateDto>()
            .ForMember(dest => dest.ActualAddress, opt => opt.MapFrom(src => src.ActualAddress))
            .ForMember(dest => dest.LegalAddress, opt => opt.MapFrom(src => src.LegalAddress))
            .ForMember(dest => dest.Institution, opt => opt.MapFrom(src => src.Institution))
            .ForMember(dest => dest.CoverImage, opt => opt.Ignore())
            .ForMember(dest => dest.ImageFiles, opt => opt.Ignore())
            .ForMember(dest => dest.ImageIds, opt => opt.MapFrom(src => src.Images.Select(x => x.ExternalStorageId)));

        CreateMap<ProviderDto, ProviderUpdateDto>();

        CreateSoftDeletedMap<ProviderCreateDto, Provider>()
            .ForMember(dest => dest.Workshops, opt => opt.Ignore())
            .ForMember(dest => dest.User, opt => opt.Ignore())
            .ForMember(dest => dest.Institution, opt => opt.Ignore())
            .ForMember(dest => dest.InstitutionStatus, opt => opt.Ignore())
            .ForMember(dest => dest.Images, opt => opt.Ignore())
            .ForMember(dest => dest.CoverImageId, opt => opt.Ignore())
            .ForMember(dest => dest.Status, opt => opt.Ignore())
            .ForMember(dest => dest.StatusReason, opt => opt.Ignore())
            .ForMember(dest => dest.LicenseStatus, opt => opt.Ignore())
            .ForMember(dest => dest.ProviderAdmins, opt => opt.Ignore())
            .ForMember(dest => dest.BlockPhoneNumber, opt => opt.Ignore())
<<<<<<< HEAD
            .ForMember(dest => dest.IsBlocked, opt => opt.Ignore()) 
=======
            .ForMember(dest => dest.IsBlocked, opt => opt.Ignore())
>>>>>>> dcc3a39f
            .ForMember(dest => dest.BlockReason, opt => opt.Ignore());

        CreateMap<Provider, ProviderCreateDto>()
            .ForMember(dest => dest.ActualAddress, opt => opt.MapFrom(src => src.ActualAddress))
            .ForMember(dest => dest.LegalAddress, opt => opt.MapFrom(src => src.LegalAddress))
            .ForMember(dest => dest.Institution, opt => opt.MapFrom(src => src.Institution))
            .ForMember(dest => dest.CoverImage, opt => opt.Ignore())
            .ForMember(dest => dest.ImageFiles, opt => opt.Ignore())
            .ForMember(dest => dest.ImageIds, opt => opt.MapFrom(src => src.Images.Select(x => x.ExternalStorageId)));


        CreateMap<ProviderCreateDto, ProviderDto>()
            .ForMember(dest => dest.IsBlocked, opt => opt.Ignore())
            .ForMember(dest => dest.BlockReason, opt => opt.Ignore())
            .ForMember(dest => dest.Rating, opt => opt.Ignore())
            .ForMember(dest => dest.NumberOfRatings, opt => opt.Ignore())
            .ForMember(dest => dest.BlockPhoneNumber, opt => opt.Ignore())
            .ForMember(dest => dest.ImageFiles, opt => opt.Ignore())
            .ForMember(dest => dest.ImageIds, opt => opt.Ignore());

        CreateSoftDeletedMap<TeacherDTO, Teacher>()
            .ForMember(dest => dest.CoverImageId, opt => opt.Ignore())
            .ForMember(dest => dest.WorkshopId, opt => opt.Ignore())
            .ForMember(dest => dest.Images, opt => opt.Ignore())
            .ForMember(dest => dest.Workshop, opt => opt.Ignore())
            .ForMember(dest => dest.MiddleName, opt => opt.MapFrom(src => src.MiddleName ?? string.Empty));

        CreateMap<Teacher, TeacherDTO>()
            .ForMember(dest => dest.CoverImage, opt => opt.Ignore())
            .ForMember(dest => dest.MiddleName, opt => opt.MapFrom(src => src.MiddleName ?? string.Empty));

        CreateMap<DateTimeRange, DateTimeRangeDto>()
            .ForMember(dtr => dtr.Workdays, cfg => cfg.MapFrom(dtr => dtr.Workdays.ToDaysBitMaskEnumerable().ToList()));

        CreateSoftDeletedMap<DateTimeRangeDto, DateTimeRange>()
            .ForMember(dtr => dtr.Workdays, cfg => cfg.MapFrom(dtr => dtr.Workdays.ToDaysBitMask()))
            .ForMember(dest => dest.WorkshopId, opt => opt.Ignore());

        CreateMap<Application, ApplicationDto>();
        CreateMap<ApplicationCreate, Application>()
            .ConvertUsing(src => new Application
            {
                ChildId = src.ChildId,
                ParentId = src.ParentId,
                WorkshopId = src.WorkshopId,
            });

        CreateSoftDeletedMap<ApplicationDto, Application>()
            .ForMember(dest => dest.Workshop, opt => opt.Ignore());

        CreateMap<Workshop, WorkshopCard>()
            .IncludeBase<Workshop, WorkshopBaseCard>()
            .ForMember(dest => dest.InstitutionId, opt => opt.MapFrom(src => src.InstitutionHierarchy.InstitutionId))
            .ForMember(dest => dest.Institution, opt => opt.MapFrom(src => src.InstitutionHierarchy.Institution.Title))
            .ForMember(dest => dest.Rating, opt => opt.Ignore())
            .ForMember(dest => dest.NumberOfRatings, opt => opt.Ignore())
            .ForMember(dest => dest.TakenSeats, opt =>
                opt.MapFrom(src =>
                    src.Applications.Count(x =>
                        !x.IsDeleted && (x.Status == ApplicationStatus.Approved
                        || x.Status == ApplicationStatus.StudyingForYears))));

        CreateMap<Workshop, WorkshopBaseCard>()
            .ForMember(dest => dest.WorkshopId, opt => opt.MapFrom(s => s.Id))
            .ForMember(dest => dest.CoverImageId, opt => opt.MapFrom(s => s.CoverImageId))
            .ForMember(
                dest => dest.DirectionIds,
                opt => opt.MapFrom(src => src.InstitutionHierarchy.Directions.Where(x => !x.IsDeleted).Select(x => x.Id)))
            .ForMember(dest => dest.Rating, opt => opt.Ignore())
            .ForMember(dest => dest.NumberOfRatings, opt => opt.Ignore())
            .ForMember(dest => dest.ProviderLicenseStatus, opt =>
                opt.MapFrom(src => src.Provider.LicenseStatus));

        CreateMap<Workshop, WorkshopProviderViewCard>()
            .IncludeBase<Workshop, WorkshopBaseCard>()
            .ForMember(dest => dest.AmountOfPendingApplications, opt => opt.MapFrom(src =>
                src.Applications.Count(x =>
                    x.Status == ApplicationStatus.Pending)))
            .ForMember(dest => dest.TakenSeats, opt => opt.MapFrom(src =>
                src.Applications.Count(x =>
                    x.Status == ApplicationStatus.Approved
                    || x.Status == ApplicationStatus.StudyingForYears)))
            .ForMember(dest => dest.UnreadMessages, opt => opt.Ignore());

        CreateMap<SocialGroup, SocialGroupDto>().ReverseMap();

        CreateMap<SocialGroup, SocialGroupCreate>().ReverseMap();

        CreateMap<Child, ChildDto>()
            .ForMember(dest => dest.MiddleName, opt => opt.MapFrom(src => src.MiddleName ?? string.Empty))
            .ForMember(dest => dest.SocialGroups, opt => opt.MapFrom(src => src.SocialGroups.Where(x => !x.IsDeleted)));

        CreateSoftDeletedMap<ChildDto, Child>()
            .ForMember(c => c.Parent, m => m.Ignore())
            .ForMember(c => c.Achievements, m => m.Ignore())
            .ForMember(c => c.SocialGroups, m => m.Ignore());

        CreateSoftDeletedMap<ChildCreateDto, Child>()
            .ForMember(c => c.Id, m => m.Ignore())
            .ForMember(c => c.Parent, m => m.Ignore())
            .ForMember(c => c.Achievements, m => m.Ignore())
            .ForMember(c => c.SocialGroups, m => m.Ignore());

        CreateSoftDeletedMap<ChildUpdateDto, Child>()
            .ForMember(c => c.Id, m => m.Ignore())
            .ForMember(c => c.Parent, m => m.Ignore())
            .ForMember(c => c.Achievements, m => m.Ignore())
            .ForMember(c => c.SocialGroups, m => m.Ignore());

        CreateMap<Parent, ParentDTO>().ReverseMap();

        CreateMap<Parent, ParentDtoWithContactInfo>()
            .ForMember(dest => dest.Email, opt => opt.MapFrom(s => s.User.Email))
            .ForMember(dest => dest.EmailConfirmed, opt => opt.MapFrom(s => s.User.EmailConfirmed))
            .ForMember(dest => dest.PhoneNumber, opt => opt.MapFrom(s => s.User.PhoneNumber.Right(Constants.PhoneShortLength)))
            .ForMember(dest => dest.LastName, opt => opt.MapFrom(s => s.User.LastName))
            .ForMember(dest => dest.MiddleName, opt => opt.MapFrom(s => s.User.MiddleName ?? string.Empty))
            .ForMember(dest => dest.FirstName, opt => opt.MapFrom(s => s.User.FirstName));

        CreateMap<CompanyInformationItem, CompanyInformationItemDto>().ReverseMap();
        CreateMap<CompanyInformation, CompanyInformationDto>().ReverseMap();

        CreateMap<InstitutionHierarchy, InstitutionHierarchyDto>().ReverseMap();
        CreateMap<Institution, InstitutionDto>().ReverseMap();
        CreateMap<InstitutionFieldDescription, InstitutionFieldDescriptionDto>().ReverseMap();

        CreateMap<CATOTTG, CodeficatorDto>();

        CreateMap<Notification, NotificationDto>().ReverseMap()
            .ForMember(n => n.Id, n => n.Ignore());

        CreateMap<OperationWithObject, OperationWithObjectDto>();

        CreateMap<StatisticReport, StatisticReportDto>().ReverseMap();

        CreateMap<ElasticsearchSyncRecord, ElasticsearchSyncRecordDto>().ReverseMap();

#warning The next mapping is here to test UI Admin features. Will be removed or refactored
        CreateMap<ShortUserDto, AdminDto>();

        CreateMap<User, ProviderAdminDto>()
            .ForMember(dest => dest.IsDeputy, opt => opt.Ignore())
            .ForMember(dest => dest.AccountStatus, m => m.Ignore())
            .ForMember(dest => dest.PhoneNumber, opt => opt.MapFrom(src => src.PhoneNumber.Right(Constants.PhoneShortLength)));

        CreateMap<User, FullProviderAdminDto>()
            .ForMember(dest => dest.IsDeputy, opt => opt.Ignore())
            .ForMember(dest => dest.AccountStatus, m => m.Ignore())
            .ForMember(dest => dest.WorkshopTitles, opt => opt.Ignore())
            .ForMember(dest => dest.PhoneNumber, opt => opt.MapFrom(src => src.PhoneNumber.Right(Constants.PhoneShortLength)))
            .ForMember(dest => dest.MiddleName, opt => opt.MapFrom(src => src.MiddleName ?? string.Empty));

        CreateSoftDeletedMap<DirectionDto, Direction>()
            .ForMember(dest => dest.InstitutionHierarchies, opt => opt.Ignore());

        CreateMap<Direction, DirectionDto>()
            .ForMember(dest => dest.WorkshopsCount, opt => opt.Ignore());

        CreateMap<CreateProviderAdminDto, CreateProviderAdminRequest>()
            .ForMember(dest => dest.RequestId, opt => opt.Ignore())
            .ForMember(c => c.CreatingTime, m => m.MapFrom(c => Timestamp.FromDateTimeOffset(c.CreatingTime)))
            .ForMember(c => c.ProviderId, m => m.MapFrom(c => c.ProviderId.ToString()))
            .ForMember(c => c.ManagedWorkshopIds, m => m.MapFrom((dto, entity) =>
            {
                var managedWorkshopIds = new List<string>();

                foreach (var item in dto.ManagedWorkshopIds)
                {
                    managedWorkshopIds.Add(item.ToString());
                }

                return managedWorkshopIds;
            }));

        CreateMap<CreateProviderAdminReply, CreateProviderAdminDto>()
            .ForMember(c => c.CreatingTime, m => m.MapFrom(c => c.CreatingTime.ToDateTimeOffset()))
            .ForMember(c => c.ProviderId, m => m.MapFrom(c => Guid.Parse(c.ProviderId)))
            .ForMember(c => c.ManagedWorkshopIds, opt => opt.MapFrom((dto, entity) =>
            {
                var managedWorkshopIds = new List<Guid>();

                foreach (var item in dto.ManagedWorkshopIds)
                {
                    managedWorkshopIds.Add(Guid.Parse(item));
                }

                return managedWorkshopIds;
            }));

        CreateMap<User, ShortUserDto>()
            .ForMember(dest => dest.Gender, opt => opt.Ignore())
            .ForMember(dest => dest.DateOfBirth, opt => opt.Ignore())
            .ForMember(dest => dest.MiddleName, opt => opt.MapFrom(src => src.MiddleName ?? string.Empty));

        CreateSoftDeletedMap<ShortUserDto, User>()
            .ForMember(dest => dest.IsRegistered, opt => opt.Ignore())
            .ForMember(dest => dest.Role, opt => opt.Ignore())
            .ForMember(dest => dest.Email, opt => opt.Ignore())
            .ForMember(dest => dest.UserName, opt => opt.Ignore())
            .ForMember(dest => dest.LastLogin, opt => opt.Ignore())
            .ForMember(dest => dest.NormalizedEmail, opt => opt.Ignore())
            .ForMember(dest => dest.NormalizedUserName, opt => opt.Ignore())
            .ForMember(dest => dest.EmailConfirmed, opt => opt.Ignore())
            .ForMember(dest => dest.PasswordHash, opt => opt.Ignore())
            .ForMember(dest => dest.SecurityStamp, opt => opt.Ignore())
            .ForMember(dest => dest.ConcurrencyStamp, opt => opt.Ignore())
            .ForMember(dest => dest.PhoneNumberConfirmed, opt => opt.Ignore())
            .ForMember(dest => dest.TwoFactorEnabled, opt => opt.Ignore())
            .ForMember(dest => dest.LockoutEnabled, opt => opt.Ignore())
            .ForMember(dest => dest.LockoutEnd, opt => opt.Ignore())
            .ForMember(dest => dest.CreatingTime, opt => opt.Ignore())
            .ForMember(dest => dest.IsBlocked, opt => opt.Ignore())
            .ForMember(dest => dest.IsDerived, opt => opt.Ignore())
            .ForMember(dest => dest.MustChangePassword, opt => opt.Ignore())
            .ForMember(dest => dest.AccessFailedCount, opt => opt.Ignore());

        CreateMap<Parent, ShortUserDto>()
            .ForMember(dest => dest.Id, opt => opt.MapFrom(src => src.User.Id))
            .ForMember(dest => dest.Email, opt => opt.MapFrom(src => src.User.Email))
            .ForMember(dest => dest.Role, opt => opt.MapFrom(src => src.User.Role))
            .ForMember(dest => dest.FirstName, opt => opt.MapFrom(src => src.User.FirstName))
            .ForMember(dest => dest.LastName, opt => opt.MapFrom(src => src.User.LastName))
            .ForMember(dest => dest.MiddleName, opt => opt.MapFrom(src => src.User.MiddleName ?? string.Empty))
            .ForMember(dest => dest.IsRegistered, opt => opt.MapFrom(src => src.User.IsRegistered))
            .ForMember(dest => dest.EmailConfirmed, opt => opt.MapFrom(src => src.User.EmailConfirmed))
            .ForMember(dest => dest.PhoneNumber, opt => opt.MapFrom(src => src.User.PhoneNumber.Right(Constants.PhoneShortLength)))
            .ForMember(dest => dest.UserName, opt => opt.MapFrom(src => src.User.UserName));

        CreateSoftDeletedMap<BaseUserDto, User>()
            .ForMember(dest => dest.CreatingTime, m => m.Ignore())
            .ForMember(dest => dest.LastLogin, m => m.Ignore())
            .ForMember(dest => dest.IsBlocked, m => m.Ignore())
            .ForMember(dest => dest.Role, m => m.Ignore())
            .ForMember(dest => dest.IsRegistered, m => m.Ignore())
            .ForMember(dest => dest.IsDerived, m => m.Ignore())
            .ForMember(dest => dest.UserName, m => m.Ignore())
            .ForMember(dest => dest.NormalizedEmail, m => m.Ignore())
            .ForMember(dest => dest.NormalizedUserName, m => m.Ignore())
            .ForMember(dest => dest.EmailConfirmed, m => m.Ignore())
            .ForMember(dest => dest.PasswordHash, m => m.Ignore())
            .ForMember(dest => dest.SecurityStamp, m => m.Ignore())
            .ForMember(dest => dest.ConcurrencyStamp, m => m.Ignore())
            .ForMember(dest => dest.PhoneNumberConfirmed, m => m.Ignore())
            .ForMember(dest => dest.TwoFactorEnabled, m => m.Ignore())
            .ForMember(dest => dest.LockoutEnd, m => m.Ignore())
            .ForMember(dest => dest.LockoutEnabled, m => m.Ignore())
            .ForMember(dest => dest.AccessFailedCount, m => m.Ignore())
            .ForMember(dest => dest.MustChangePassword, m => m.Ignore());

        CreateMap<InstitutionAdmin, MinistryAdminDto>()
            .ForMember(dest => dest.InstitutionTitle, opt => opt.MapFrom(src => src.Institution.Title))
            .ForMember(dest => dest.Id, opt => opt.MapFrom(src => src.User.Id))
            .ForMember(dest => dest.FirstName, opt => opt.MapFrom(src => src.User.FirstName))
            .ForMember(dest => dest.LastName, opt => opt.MapFrom(src => src.User.LastName))
            .ForMember(dest => dest.MiddleName, opt => opt.MapFrom(src => src.User.MiddleName ?? string.Empty))
            .ForMember(dest => dest.PhoneNumber, opt => opt.MapFrom(src => src.User.PhoneNumber.Right(Constants.PhoneShortLength)))
            .ForMember(dest => dest.Email, opt => opt.MapFrom(src => src.User.Email))
            .ForMember(
                dest => dest.AccountStatus,
                opt => opt.MapFrom(src =>
                    src.User.IsBlocked
                        ? AccountStatus.Blocked
                        : src.User.LastLogin == DateTimeOffset.MinValue
                            ? AccountStatus.NeverLogged
                            : AccountStatus.Accepted));

        CreateMap<MinistryAdminDto, MinistryAdminBaseDto>()
            .ForMember(dest => dest.UserId, opt => opt.MapFrom(src => src.Id))
            .ForMember(dest => dest.CreatingTime, opt => opt.Ignore());

        CreateMap<MinistryAdminBaseDto, MinistryAdminDto>()
            .ForMember(dest => dest.Id, opt => opt.MapFrom(src => src.UserId))
            .ForMember(dest => dest.AccountStatus, opt => opt.Ignore())
            .ForMember(dest => dest.InstitutionTitle, opt => opt.Ignore());

        CreateMap<RegionAdmin, RegionAdminDto>()
            .ForMember(dest => dest.InstitutionTitle, opt => opt.MapFrom(src => src.Institution.Title))
            .ForMember(dest => dest.Id, opt => opt.MapFrom(src => src.User.Id))
            .ForMember(dest => dest.FirstName, opt => opt.MapFrom(src => src.User.FirstName))
            .ForMember(dest => dest.LastName, opt => opt.MapFrom(src => src.User.LastName))
            .ForMember(dest => dest.PhoneNumber, opt => opt.MapFrom(src => src.User.PhoneNumber.Right(Constants.PhoneShortLength)))
            .ForMember(dest => dest.MiddleName, opt => opt.MapFrom(src => src.User.MiddleName ?? string.Empty))
            .ForMember(dest => dest.Email, opt => opt.MapFrom(src => src.User.Email))
            .ForMember(dest => dest.CATOTTGCategory, opt => opt.MapFrom(src => src.CATOTTG.Category))
            .ForMember(dest => dest.CATOTTGName, opt => opt.MapFrom(src => src.CATOTTG.Name))
            .ForMember(
                dest => dest.AccountStatus,
                opt => opt.MapFrom(src =>
                    src.User.IsBlocked
                        ? AccountStatus.Blocked
                        : src.User.LastLogin == DateTimeOffset.MinValue
                            ? AccountStatus.NeverLogged
                            : AccountStatus.Accepted));

        CreateMap<RegionAdminDto, RegionAdminBaseDto>()
            .ForMember(dest => dest.UserId, opt => opt.MapFrom(src => src.Id))
            .ForMember(dest => dest.CreatingTime, opt => opt.Ignore());

        CreateMap<RegionAdminBaseDto, RegionAdminDto>()
            .ForMember(dest => dest.Id, opt => opt.MapFrom(src => src.UserId))
            .ForMember(dest => dest.AccountStatus, opt => opt.Ignore())
            .ForMember(dest => dest.InstitutionTitle, opt => opt.Ignore())
            .ForMember(dest => dest.CATOTTGCategory, opt => opt.Ignore())
            .ForMember(dest => dest.CATOTTGName, opt => opt.Ignore());

        CreateMap<AreaAdmin, AreaAdminDto>()
                   .ForMember(dest => dest.InstitutionTitle, opt => opt.MapFrom(src => src.Institution.Title))
                   .ForMember(dest => dest.Id, opt => opt.MapFrom(src => src.User.Id))
                   .ForMember(dest => dest.FirstName, opt => opt.MapFrom(src => src.User.FirstName))
                   .ForMember(dest => dest.LastName, opt => opt.MapFrom(src => src.User.LastName))
                   .ForMember(dest => dest.PhoneNumber, opt => opt.MapFrom(src => src.User.PhoneNumber.Right(Constants.PhoneShortLength)))
                   .ForMember(dest => dest.MiddleName, opt => opt.MapFrom(src => src.User.MiddleName ?? string.Empty))
                   .ForMember(dest => dest.Email, opt => opt.MapFrom(src => src.User.Email))
                   .ForMember(dest => dest.CATOTTGCategory, opt => opt.MapFrom(src => src.CATOTTG.Category))
                   .ForMember(dest => dest.CATOTTGName, opt => opt.MapFrom(src => src.CATOTTG.Name))
                   .ForMember(dest => dest.RegionId, opt => opt.MapFrom(src => src.CATOTTG != null ? src.CATOTTG.Parent != null ? src.CATOTTG.Parent.Parent != null ? src.CATOTTG.Parent.Parent.Id :0 :0 :0))
                   .ForMember(dest => dest.RegionName, opt => opt.MapFrom(src => src.CATOTTG != null ? src.CATOTTG.Parent != null ? src.CATOTTG.Parent.Parent != null ? src.CATOTTG.Parent.Parent.Name :String.Empty :String.Empty :String.Empty))
                   .ForMember(
                       dest => dest.AccountStatus,
                       opt => opt.MapFrom(src =>
                           src.User.IsBlocked
                               ? AccountStatus.Blocked
                               : src.User.LastLogin == DateTimeOffset.MinValue
                                   ? AccountStatus.NeverLogged
                                   : AccountStatus.Accepted));

        CreateMap<AreaAdminDto, AreaAdminBaseDto>()
                   .ForMember(dest => dest.UserId, opt => opt.MapFrom(src => src.Id))
                   .ForMember(dest => dest.CreatingTime, opt => opt.Ignore());

        CreateMap<AreaAdminBaseDto, AreaAdminDto>()
            .ForMember(dest => dest.Id, opt => opt.MapFrom(src => src.UserId))
            .ForMember(dest => dest.AccountStatus, opt => opt.Ignore())
            .ForMember(dest => dest.InstitutionTitle, opt => opt.Ignore())
            .ForMember(dest => dest.CATOTTGCategory, opt => opt.Ignore())
            .ForMember(dest => dest.CATOTTGName, opt => opt.Ignore())
            .ForMember(dest => dest.RegionId, opt => opt.Ignore())
            .ForMember(dest => dest.RegionName, opt => opt.Ignore());

        CreateMap<ProviderChangesLogRequest, ChangesLogFilter>()
            .ForMember(dest => dest.EntityType, opt => opt.Ignore())
            .ForMember(dest => dest.From, opt => opt.Ignore())
            .ForMember(dest => dest.Size, opt => opt.MapFrom(o => default(int)))
            .AfterMap((src, dest) => dest.EntityType = "Provider");

        CreateMap<ApplicationChangesLogRequest, ChangesLogFilter>()
            .ForMember(dest => dest.EntityType, opt => opt.Ignore())
            .ForMember(dest => dest.From, opt => opt.Ignore())
            .ForMember(dest => dest.Size, opt => opt.MapFrom(o => default(int)))
            .AfterMap((src, dest) => dest.EntityType = "Application");

        CreateMap<AchievementType, AchievementTypeDto>();

        CreateMap<Achievement, AchievementDto>()
            .ForMember(dest => dest.Children, opt => opt.MapFrom(src => src.Children.Where(x => !x.IsDeleted)))
            .ForMember(dest => dest.Teachers, opt => opt.MapFrom(src => src.Teachers.Where(x => !x.IsDeleted)));

        CreateSoftDeletedMap<AchievementDto, Achievement>()
            .ForMember(dest => dest.Workshop, opt => opt.Ignore())
            .ForMember(dest => dest.AchievementType, opt => opt.Ignore());

        CreateMap<AchievementTeacher, AchievementTeacherDto>();

        CreateSoftDeletedMap<AchievementTeacherDto, AchievementTeacher>()
            .ForMember(dest => dest.Achievement, opt => opt.Ignore());

        CreateSoftDeletedMap<AchievementCreateDTO, Achievement>()
            .ForMember(dest => dest.Children, opt => opt.Ignore())
            .ForMember(dest => dest.Workshop, opt => opt.Ignore())
            .ForMember(dest => dest.AchievementType, opt => opt.Ignore())
            .ForMember(dest => dest.Teachers, opt => opt.Ignore());

        CreateMap<ProviderAdmin, ProviderAdminProviderRelationDto>();

        CreateMap<ChatMessageWorkshop, ChatMessageWorkshopDto>().ReverseMap();
        CreateMap<ChatRoomWorkshop, ChatRoomWorkshopDto>();
        CreateMap<Workshop, WorkshopInfoForChatListDto>();
        CreateMap<ChatRoomWorkshopForChatList, ChatRoomWorkshopDtoWithLastMessage>();
        CreateMap<WorkshopInfoForChatList, WorkshopInfoForChatListDto>();

        CreateMap<ParentInfoForChatList, ParentDtoWithContactInfo>()
            .ForMember(dest => dest.EmailConfirmed, opt => opt.Ignore())
            .ForMember(dest => dest.MiddleName, opt => opt.MapFrom(src => src.MiddleName ?? string.Empty));

        CreateMap<ChatMessageInfoForChatList, ChatMessageWorkshopDto>();

        CreateMap<Favorite, FavoriteDto>().ReverseMap();

        CreateMap<ApplicationDto, ParentCard>()
            .ForMember(dest => dest.ApplicationId, opt => opt.MapFrom(src => src.Id))
            .ForMember(dest => dest.ProviderId, opt => opt.MapFrom(src => src.Workshop.ProviderId))
            .ForMember(dest => dest.ProviderTitle, opt => opt.MapFrom(src => src.Workshop.ProviderTitle))
            .ForMember(dest => dest.ProviderOwnership, opt => opt.MapFrom(src => src.Workshop.ProviderOwnership))
            .ForMember(dest => dest.Rating, opt => opt.MapFrom(src => src.Workshop.Rating))
            .ForMember(dest => dest.NumberOfRatings, opt => opt.MapFrom(src => src.Workshop.NumberOfRatings))
            .ForMember(dest => dest.Title, opt => opt.MapFrom(src => src.Workshop.Title))
            .ForMember(dest => dest.PayRate, opt => opt.MapFrom(src => src.Workshop.PayRate))
            .ForMember(dest => dest.MaxAge, opt => opt.MapFrom(src => src.Workshop.MaxAge))
            .ForMember(dest => dest.MinAge, opt => opt.MapFrom(src => src.Workshop.MinAge))
            .ForMember(dest => dest.Price, opt => opt.MapFrom(src => src.Workshop.Price))
            .ForMember(dest => dest.Address, opt => opt.MapFrom(src => src.Workshop.Address))
            .ForMember(dest => dest.CoverImageId, opt => opt.Ignore())
            .ForMember(dest => dest.InstitutionHierarchyId, opt => opt.Ignore())
            .ForMember(dest => dest.InstitutionId, opt => opt.Ignore())
            .ForMember(dest => dest.Institution, opt => opt.Ignore())
            .ForMember(dest => dest.DirectionIds, opt => opt.Ignore())
            .ForMember(dest => dest.WithDisabilityOptions, opt => opt.Ignore())
            .ForMember(dest => dest.AvailableSeats, opt => opt.Ignore())
            .ForMember(dest => dest.TakenSeats, opt => opt.Ignore())
            .ForMember(dest => dest.CompetitiveSelection, opt => opt.Ignore())
            .ForMember(dest => dest.ProviderLicenseStatus, opt =>
                opt.MapFrom(src => src.Workshop.ProviderLicenseStatus));

        CreateMap<Rating, RatingDto>()
            .ForMember(dest => dest.FirstName, opt => opt.Ignore())
            .ForMember(dest => dest.LastName, opt => opt.Ignore());

        CreateSoftDeletedMap<RatingDto, Rating>()
            .ForMember(dest => dest.Parent, opt => opt.Ignore());

        CreateMap<AverageRating, AverageRatingDto>();

        CreateMap<InstitutionStatus, InstitutionStatusDTO>().ReverseMap();

        CreateMap<PermissionsForRole, PermissionsForRoleDTO>()
            .ForMember(
                dest => dest.Permissions,
                opt => opt.MapFrom(c => c.PackedPermissions.UnpackPermissionsFromString()));
        CreateMap<PermissionsForRoleDTO, PermissionsForRole>()
            .ForMember(
                dest => dest.PackedPermissions,
                opt => opt.MapFrom(c => c.Permissions.PackPermissionsIntoString()));

        CreateMap<Child, ShortEntityDto>()
            .ForMember(
                dest => dest.Title,
                opt => opt.MapFrom(src => src.LastName + " " + src.FirstName + " " + src.MiddleName));

        CreateMap<Workshop, ShortEntityDto>()
            .ForMember(dest => dest.Title, opt => opt.MapFrom(src => src.Title));

        CreateMap<GeocodingSingleFeatureResponse, GeocodingResponse>()
            .ConvertUsing(src => new GeocodingResponse
            {
                Street = $"{src.Properties.StreetType} {src.Properties.Street}",
                BuildingNumber = src.Properties.Name,
                Lon = src.GeoCentroid.Coordinates.FirstOrDefault(),
                Lat = src.GeoCentroid.Coordinates.LastOrDefault(),
            });

        CreateMap<CATOTTG, CodeficatorAddressDto>()
            .ForMember(
                dest => dest.Settlement,
                opt => opt.MapFrom(src =>
                    src.Category == CodeficatorCategory.CityDistrict.Name ? src.Parent.Name : src.Name))
            .ForMember(
                dest => dest.TerritorialCommunity,
                opt => opt.MapFrom(src =>
                    src.Category == CodeficatorCategory.CityDistrict.Name ? src.Parent.Parent.Name : src.Parent.Name))
            .ForMember(
                dest => dest.District,
                opt => opt.MapFrom(src =>
                    src.Category == CodeficatorCategory.CityDistrict.Name
                        ? src.Parent.Parent.Parent.Name
                        : src.Parent.Parent.Name))
            .ForMember(
                dest => dest.Region,
                opt => opt.MapFrom(src =>
                    src.Category == CodeficatorCategory.CityDistrict.Name
                        ? src.Parent.Parent.Parent.Parent.Name
                        : src.Parent.Parent.Parent.Name))
            .ForMember(
                dest => dest.CityDistrict,
                opt => opt.MapFrom(src => src.Category == CodeficatorCategory.CityDistrict.Name ? src.Name : null));

        CreateMap<CATOTTG, AllAddressPartsDto>()
            .IncludeBase<CATOTTG, CodeficatorAddressDto>()
            .ForMember(dest => dest.AddressParts, opt => opt.MapFrom(src => src));

        CreateMap<Provider, ProviderStatusDto>()
            .ForMember(dest => dest.ProviderId, opt => opt.MapFrom(src => src.Id))
            .ForMember(dest => dest.Status, opt => opt.MapFrom(src => src.Status))
            .ForMember(dest => dest.StatusReason, opt => opt.MapFrom(src => string.Empty));

        CreateMap<WorkshopFilter, WorkshopFilterWithSettlements>()
            .ForMember(dest => dest.SettlementsIds, opt => opt.Ignore());
    }

    private IMappingExpression<TSource, TDestination> CreateSoftDeletedMap<TSource, TDestination>()
        where TSource : class
        where TDestination : class, ISoftDeleted
        => CreateMap<TSource, TDestination>()
            .ForMember(dest => dest.IsDeleted, opt => opt.Ignore());
}<|MERGE_RESOLUTION|>--- conflicted
+++ resolved
@@ -196,11 +196,7 @@
             .ForMember(dest => dest.LicenseStatus, opt => opt.Ignore())
             .ForMember(dest => dest.ProviderAdmins, opt => opt.Ignore())
             .ForMember(dest => dest.BlockPhoneNumber, opt => opt.Ignore())
-<<<<<<< HEAD
-            .ForMember(dest => dest.IsBlocked, opt => opt.Ignore()) 
-=======
             .ForMember(dest => dest.IsBlocked, opt => opt.Ignore())
->>>>>>> dcc3a39f
             .ForMember(dest => dest.BlockReason, opt => opt.Ignore());
 
         CreateMap<Provider, ProviderCreateDto>()
