--- conflicted
+++ resolved
@@ -160,14 +160,11 @@
             .ForMember(dest => dest.CoverImageId, opt => opt.Ignore())
             .ForMember(dest => dest.Status, opt => opt.Ignore())
             .ForMember(dest => dest.LicenseStatus, opt => opt.Ignore())
-<<<<<<< HEAD
             .ForMember(dest => dest.ProviderAdmins, opt => opt.Ignore())
             .ForMember(dest => dest.UpdatedAt, opt => opt.Ignore());
-
-=======
             .ForMember(dest => dest.ProviderAdmins, opt => opt.Ignore());
         
->>>>>>> 61581fe9
+
         CreateSoftDeletedMap<ProviderUpdateDto, Provider>()
             .ForMember(dest => dest.Ownership, opt => opt.Ignore())
             .ForMember(dest => dest.Workshops, opt => opt.Ignore())
@@ -207,14 +204,10 @@
             .ForMember(dest => dest.LicenseStatus, opt => opt.Ignore())
             .ForMember(dest => dest.ProviderAdmins, opt => opt.Ignore())
             .ForMember(dest => dest.BlockPhoneNumber, opt => opt.Ignore())
-<<<<<<< HEAD
-            .ForMember(dest => dest.IsBlocked, opt => opt.Ignore()) 
+            .ForMember(dest => dest.IsBlocked, opt => opt.Ignore())
             .ForMember(dest => dest.BlockReason, opt => opt.Ignore())
             .ForMember(dest => dest.UpdatedAt, opt => opt.Ignore()); 
-=======
-            .ForMember(dest => dest.IsBlocked, opt => opt.Ignore())
-            .ForMember(dest => dest.BlockReason, opt => opt.Ignore());
->>>>>>> 61581fe9
+
 
         CreateMap<Provider, ProviderCreateDto>()
             .ForMember(dest => dest.ActualAddress, opt => opt.MapFrom(src => src.ActualAddress))
