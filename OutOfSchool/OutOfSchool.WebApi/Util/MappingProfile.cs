--- conflicted
+++ resolved
@@ -637,24 +637,9 @@
             .ForMember(dest => dest.AddressParts, opt => opt.MapFrom(src => src));
 
         CreateMap<Provider, ProviderStatusDto>()
-<<<<<<< HEAD
-            .ForMember(
-                dest => dest.ProviderId,
-                opt =>
-                    opt.MapFrom(src => src.Id))
-            .ForMember(
-                dest => dest.Status,
-                opt =>
-                    opt.MapFrom(src => src.Status))
-            .ForMember(
-                dest => dest.StatusReason,
-                opt =>
-                    opt.MapFrom(src => string.Empty));
-=======
             .ForMember(dest => dest.ProviderId, opt => opt.MapFrom(src => src.Id))
             .ForMember(dest => dest.Status, opt => opt.MapFrom(src => src.Status))
             .ForMember(dest => dest.StatusReason, opt => opt.MapFrom(src => string.Empty));
->>>>>>> 7aa31d15
 
         CreateMap<WorkshopFilter, WorkshopFilterWithSettlements>()
             .ForMember(dest => dest.SettlementsIds, opt => opt.Ignore());
