--- conflicted
+++ resolved
@@ -93,14 +93,12 @@
                 .ForMember(c => c.Parent, m => m.Ignore());
             CreateMap<Parent, ParentDTO>().ReverseMap();
 
-<<<<<<< HEAD
+            CreateMap<InformationAboutPortal, InformationAboutPortalDto>().ReverseMap()
+                .ForMember(c => c.Id, m => m.Ignore());
+
             CreateMap<ElasticsearchSyncRecord, ElasticsearchSyncRecordDto>().ReverseMap();
 
             CreateMap<Workshop, WorkshopES>().ReverseMap();
-=======
-            CreateMap<InformationAboutPortal, InformationAboutPortalDto>().ReverseMap()
-                .ForMember(c => c.Id, m => m.Ignore());
->>>>>>> 6ef1fe4b
         }
     }
 }