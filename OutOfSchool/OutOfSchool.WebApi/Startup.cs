--- conflicted
+++ resolved
@@ -215,11 +215,8 @@
             services.AddTransient<IValidationService, ValidationService>();
             services.AddTransient<IWorkshopService, WorkshopService>();
             services.AddTransient<IWorkshopServicesCombiner, WorkshopServicesCombiner>();
-<<<<<<< HEAD
-
-=======
+
             services.AddTransient<IWorkshopServicesCombinerV2, WorkshopServicesCombinerV2>();
->>>>>>> 5d7a0cb3
             services.AddTransient<IPermissionsForRoleService, PermissionsForRoleService>();
             services.AddScoped<IImageService, ImageService>();
             services.AddScoped<IImageValidatorService<Workshop>, ImageValidatorService<Workshop>>();
@@ -244,13 +241,10 @@
             services.AddTransient<IEntityRepository<PermissionsForRole>, EntityRepository<PermissionsForRole>>();
             services.AddTransient<IEntityRepository<SupportInformation>, EntityRepository<SupportInformation>>();
 
-<<<<<<< HEAD
             services.AddTransient<IProviderAdminRepository, ProviderAdminRepository>();
-=======
             services.AddTransient<ISensitiveEntityRepository<AboutPortal>, SensitiveEntityRepository<AboutPortal>>();
             services.AddTransient<ISensitiveEntityRepository<AboutPortalItem>, SensitiveEntityRepository<AboutPortalItem>>();
 
->>>>>>> 5d7a0cb3
             services.AddTransient<IApplicationRepository, ApplicationRepository>();
             services
                 .AddTransient<IChatRoomWorkshopModelForChatListRepository, ChatRoomWorkshopModelForChatListRepository
