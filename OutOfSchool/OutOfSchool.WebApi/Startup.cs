--- conflicted
+++ resolved
@@ -198,11 +198,8 @@
             services.AddTransient<IImageService, ImageService>();
             services.AddTransient<IImageValidatorService<Workshop>, ImageValidatorService<Workshop>>();
             services.AddTransient<IInformationAboutPortalService, InformationAboutPortalService>();
-<<<<<<< HEAD
             services.AddTransient<ISupportInformationService, SupportInformationService>();
-=======
             services.AddTransient<IWorkshopImagesService, WorkshopImagesService>();
->>>>>>> b627dc19
 
             // entities repositories
             services.AddTransient<IEntityRepository<Address>, EntityRepository<Address>>();
