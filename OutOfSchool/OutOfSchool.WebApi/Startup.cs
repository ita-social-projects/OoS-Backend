using System.Globalization;
using AutoMapper;
using Microsoft.AspNetCore.Builder;
using Microsoft.AspNetCore.Hosting;
using Microsoft.AspNetCore.Localization;
using Microsoft.EntityFrameworkCore;
using Microsoft.Extensions.Configuration;
using Microsoft.Extensions.DependencyInjection;
using Microsoft.Extensions.Hosting;
using OutOfSchool.Services;
using OutOfSchool.Services.Models;
using OutOfSchool.Services.Repository;
using OutOfSchool.WebApi.Extensions;
using OutOfSchool.WebApi.Services;
<<<<<<< HEAD
=======
using System.Globalization;
>>>>>>> 6dcb8f16
using Serilog;

namespace OutOfSchool.WebApi
{
    public class Startup
    {
        public Startup(IConfiguration configuration)
        {
            Configuration = configuration;
        }

        public IConfiguration Configuration { get; }

        // This method gets called by the runtime. Use this method to configure the HTTP request pipeline.
        public static void Configure(IApplicationBuilder app, IWebHostEnvironment env)
        {
            if (env.IsDevelopment())
            {
                app.UseDeveloperExceptionPage();
            }

            var supportedCultures = new[]
            {
                  new CultureInfo("en"),
                  new CultureInfo("uk"),
            };

            var requestLocalization = new RequestLocalizationOptions
            {
                DefaultRequestCulture = new RequestCulture("en"),
                SupportedCultures = supportedCultures,
                SupportedUICultures = supportedCultures,
            };

            app.UseRequestLocalization(requestLocalization);

            app.UseCors("AllowAll");
          
            app.UseMiddleware<ExceptionMiddlewareExtension>();

            // Enable middleware to serve generated Swagger as a JSON endpoint.
            app.UseSwagger();

            // Enable middleware to serve swagger-ui (HTML, JS, CSS, etc.),
            // specifying the Swagger JSON endpoint.
            app.UseSwaggerUI(c => { c.SwaggerEndpoint("/swagger/v1/swagger.json", "Out Of School API"); });

            app.UseHttpsRedirection();
          
            app.UseSerilogRequestLogging();

            app.UseRouting();

            app.UseAuthentication();
            app.UseAuthorization();

            app.UseEndpoints(endpoints => { endpoints.MapControllers(); });
        }
      
        // This method gets called by the runtime. Use this method to add services to the container.
        public void ConfigureServices(IServiceCollection services)
        {
            services.AddLocalization(options => options.ResourcesPath = "Resources");
            services.AddAuthentication("Bearer")
                .AddIdentityServerAuthentication("Bearer", options =>
                {
                    options.ApiName = "outofschoolapi";
                    options.Authority = Configuration["Identity:Authority"];

                    options.RequireHttpsMetadata = false;
                });

            services.AddCors(confg =>
                confg.AddPolicy("AllowAll",
                    p => p.AllowAnyOrigin()
                        .AllowAnyMethod()
                        .AllowAnyHeader()));

            services.AddControllers();

            services.AddDbContext<OutOfSchoolDbContext>(builder =>
                builder.UseSqlServer(Configuration.GetConnectionString("DefaultConnection")));

            services.AddTransient<IChildService, ChildService>();
            services.AddTransient<IWorkshopService, WorkshopService>();
            services.AddTransient<ITeacherService, TeacherService>();
            services.AddTransient<IProviderService, ProviderService>();
<<<<<<< HEAD
            services.AddTransient<IAddressService, AddressService>();
=======
            services.AddTransient<IParentService, ParentService>();
>>>>>>> 6dcb8f16

            services.AddTransient<IEntityRepository<Address>, EntityRepository<Address>>();
            services.AddTransient<IEntityRepository<Child>, EntityRepository<Child>>();
            services.AddTransient<IEntityRepository<Teacher>, EntityRepository<Teacher>>();
            services.AddTransient<IEntityRepository<Workshop>, EntityRepository<Workshop>>();
            services.AddTransient<IEntityRepository<Parent>, EntityRepository<Parent>>();

            services.AddTransient<IProviderRepository, ProviderRepository>();

            services.AddSingleton(Log.Logger);

            // Register the Swagger generator, defining 1 or more Swagger documents
            services.AddSwaggerGen();

            services.AddAutoMapper(typeof(Startup));
        }
    }
}<|MERGE_RESOLUTION|>--- conflicted
+++ resolved
@@ -12,10 +12,7 @@
 using OutOfSchool.Services.Repository;
 using OutOfSchool.WebApi.Extensions;
 using OutOfSchool.WebApi.Services;
-<<<<<<< HEAD
-=======
 using System.Globalization;
->>>>>>> 6dcb8f16
 using Serilog;
 
 namespace OutOfSchool.WebApi
@@ -103,11 +100,8 @@
             services.AddTransient<IWorkshopService, WorkshopService>();
             services.AddTransient<ITeacherService, TeacherService>();
             services.AddTransient<IProviderService, ProviderService>();
-<<<<<<< HEAD
+            services.AddTransient<IParentService, ParentService>();
             services.AddTransient<IAddressService, AddressService>();
-=======
-            services.AddTransient<IParentService, ParentService>();
->>>>>>> 6dcb8f16
 
             services.AddTransient<IEntityRepository<Address>, EntityRepository<Address>>();
             services.AddTransient<IEntityRepository<Child>, EntityRepository<Child>>();
