--- conflicted
+++ resolved
@@ -104,13 +104,10 @@
             services.AddTransient<IAddressService, AddressService>();
             services.AddTransient<IApplicationService, ApplicationService>();
             services.AddTransient<IChildService, ChildService>();
-<<<<<<< HEAD
             services.AddTransient<ICityService, CityService>();
-=======
             services.AddTransient<IClassService, ClassService>();
             services.AddTransient<IDepartmentService, DepartmentService>();
             services.AddTransient<IDirectionService, DirectionService>();
->>>>>>> 3cee2b56
             services.AddTransient<IParentService, ParentService>();
             services.AddTransient<IProviderService, ProviderService>();
             services.AddTransient<IRatingService, RatingService>();
@@ -123,11 +120,8 @@
             services.AddTransient<IEntityRepository<Address>, EntityRepository<Address>>();
             services.AddTransient<IEntityRepository<Application>, EntityRepository<Application>>();
             services.AddTransient<IEntityRepository<Child>, EntityRepository<Child>>();
-<<<<<<< HEAD
             services.AddTransient<IEntityRepository<City>, EntityRepository<City>>();
-=======
             services.AddTransient<IEntityRepository<Direction>, EntityRepository<Direction>>();
->>>>>>> 3cee2b56
             services.AddTransient<IEntityRepository<SocialGroup>, EntityRepository<SocialGroup>>();
             services.AddTransient<IEntityRepository<Teacher>, EntityRepository<Teacher>>();
             services.AddTransient<IEntityRepository<User>, EntityRepository<User>>();
