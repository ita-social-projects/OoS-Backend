﻿using System;
using System.Linq;
using AutoMapper;
using OutOfSchool.Services.Models;
using OutOfSchool.WebApi.Models;

namespace OutOfSchool.WebApi.Extensions
{
    public static class MappingExtensions
    {
        #region ToModel

        public static AddressDto ToModel(this Address address)
        {
            return Mapper<Address, AddressDto>(address, cfg => { cfg.CreateMap<Address, AddressDto>(); });
        }

        public static ApplicationDto ToModel(this Application application)
        {
            return Mapper<Application, ApplicationDto>(application, cfg => { cfg.CreateMap<Application, ApplicationDto>(); });
        }

        public static BirthCertificateDto ToModel(this BirthCertificate birthCertificate)
        {
            return Mapper<BirthCertificate, BirthCertificateDto>(birthCertificate, cfg => { cfg.CreateMap<BirthCertificate, BirthCertificateDto>(); });
        }

<<<<<<< HEAD
        public static CategoryDTO ToModel(this Category category)
        {
            return Mapper<Category, CategoryDTO>(category, cfg => { cfg.CreateMap<Category, CategoryDTO>(); });
        }

        public static CityDto ToModel(this City city)
        {
            return Mapper<City, CityDto>(city, cfg => { cfg.CreateMap<City, CityDto>(); });
        }

=======
>>>>>>> 3cee2b56
        public static ChildDto ToModel(this Child child)
        {
            return child.Mapper<Child, ChildDto>(cfg =>
            {
                cfg.CreateMap<BirthCertificate, BirthCertificateDto>();
                cfg.CreateMap<Child, ChildDto>();
            });
        }

        public static ClassDto ToModel(this Class classEntity)
        {
            return Mapper<Class, ClassDto>(classEntity, cfg => { cfg.CreateMap<Class, ClassDto>(); });
        }

        public static DepartmentDto ToModel(this Department department)
        {
            return Mapper<Department, DepartmentDto>(department, cfg => { cfg.CreateMap<Department, DepartmentDto>(); });
        }

        public static DirectionDto ToModel(this Direction direction)
        {
            return Mapper<Direction, DirectionDto>(direction, cfg => { cfg.CreateMap<Direction, DirectionDto>(); });
        }

        public static ParentDTO ToModel(this Parent parent)
        {
            var parentDto =
                Mapper<Parent, ParentDTO>(parent, cfg => { cfg.CreateMap<Parent, ParentDTO>(); });
            return parentDto;
        }

        public static ProviderDto ToModel(this Provider provider)
        {
            return Mapper<Provider, ProviderDto>(provider, cfg =>
            {
                cfg.CreateMap<Address, AddressDto>();
                cfg.CreateMap<Provider, ProviderDto>()
                 .ForMember(dest => dest.ActualAddress, opt => opt.MapFrom(c => c.ActualAddress))
                 .ForMember(dest => dest.LegalAddress, opt => opt.MapFrom(c => c.LegalAddress));
            });
        }

        public static RatingDto ToModel(this Rating rating)
        {
            return Mapper<Rating, RatingDto>(rating, cfg => { cfg.CreateMap<Rating, RatingDto>(); });
        }

        public static ShortUserDto ToModel(this User user)
        {
            return Mapper<User, ShortUserDto>(user, cfg =>
            {
                cfg.CreateMap<User, ShortUserDto>()
                    .ForMember(dest => dest.Id, opt => opt.MapFrom(c => c.Id))
                    .ForMember(dest => dest.FirstName, opt => opt.MapFrom(src => src.FirstName))
                    .ForMember(dest => dest.LastName, opt => opt.MapFrom(src => src.LastName))
                    .ForMember(dest => dest.MiddleName, opt => opt.MapFrom(src => src.MiddleName))
                    .ForMember(dest => dest.IsRegistered, opt => opt.MapFrom(src => src.IsRegistered))
                    .ForMember(dest => dest.Role, opt => opt.MapFrom(src => src.Role))
                    .ForMember(dest => dest.Email, opt => opt.MapFrom(src => src.Email))
                    .ForMember(dest => dest.UserName, opt => opt.MapFrom(src => src.UserName))
                    .ForMember(dest => dest.PhoneNumber, opt => opt.MapFrom(src => src.PhoneNumber));
            });
        }

        public static SocialGroupDto ToModel(this SocialGroup group)
        {
            return Mapper<SocialGroup, SocialGroupDto>(group, cfg => { cfg.CreateMap<SocialGroup, SocialGroupDto>(); });
        }

        public static TeacherDTO ToModel(this Teacher teacher)
        {
            return Mapper<Teacher, TeacherDTO>(teacher, cfg => { cfg.CreateMap<Teacher, TeacherDTO>(); });
        }

        public static WorkshopDTO ToModel(this Workshop workshop)
        {
            return Mapper<Workshop, WorkshopDTO>(workshop, cfg =>
            {
                cfg.CreateMap<Workshop, WorkshopDTO>();
                cfg.CreateMap<Address, AddressDto>();
                cfg.CreateMap<Provider, ProviderDto>();
                cfg.CreateMap<Direction, DirectionDto>();
                cfg.CreateMap<Department, DepartmentDto>();
                cfg.CreateMap<Class, ClassDto>();
                cfg.CreateMap<Teacher, TeacherDTO>();
            });
        }

        #endregion

        #region ToDomain

        public static Address ToDomain(this AddressDto addressDto)
        {
            return Mapper<AddressDto, Address>(addressDto, cfg => { cfg.CreateMap<AddressDto, Address>(); });
        }

        public static Application ToDomain(this ApplicationDto applicationDTO)
        {
            return Mapper<ApplicationDto, Application>(applicationDTO, cfg => { cfg.CreateMap<ApplicationDto, Application>(); });
        }

        public static BirthCertificate ToDomain(this BirthCertificateDto birthCertificateDTO)
        {
            return Mapper<BirthCertificateDto, BirthCertificate>(birthCertificateDTO, cfg =>
            {
                cfg.CreateMap<BirthCertificateDto, BirthCertificate>();
            });
        }

<<<<<<< HEAD
        public static Category ToDomain(this CategoryDTO categoryDto)
        {
            return Mapper<CategoryDTO, Category>(categoryDto, cfg => { cfg.CreateMap<CategoryDTO, Category>(); });
        }

        public static City ToDomain(this CityDto cityDto)
        {
            return Mapper<CityDto, City>(cityDto, cfg => { cfg.CreateMap<CityDto, City>(); });
        }

=======
>>>>>>> 3cee2b56
        public static Child ToDomain(this ChildDto childDto)
        {
            return Mapper<ChildDto, Child>(childDto, cfg =>
            {
                cfg.CreateMap<BirthCertificateDto, BirthCertificate>();
                cfg.CreateMap<ChildDto, Child>();
            });
        }

        public static Class ToDomain(this ClassDto classDto)
        {
            return Mapper<ClassDto, Class>(classDto, cfg => { cfg.CreateMap<ClassDto, Class>(); });
        }

        public static Department ToDomain(this DepartmentDto departmentDto)
        {
            return Mapper<DepartmentDto, Department>(departmentDto, cfg => { cfg.CreateMap<DepartmentDto, Department>(); });
        }

        public static Direction ToDomain(this DirectionDto directionDto)
        {
            return Mapper<DirectionDto, Direction>(directionDto, cfg => { cfg.CreateMap<DirectionDto, Direction>(); });
        }

        public static Parent ToDomain(this ParentDTO parentDto)
        {
            var parent =
                Mapper<ParentDTO, Parent>(parentDto, cfg => { cfg.CreateMap<ParentDTO, Parent>(); });
            return parent;
        }

        public static Provider ToDomain(this ProviderDto providerDto)
        {
            return Mapper<ProviderDto, Provider>(providerDto, cfg =>
            {
                cfg.CreateMap<AddressDto, Address>();
                cfg.CreateMap<ProviderDto, Provider>();
            });
        }

        public static Rating ToDomain(this RatingDto ratingDto)
        {
            return Mapper<RatingDto, Rating>(ratingDto, cfg => { cfg.CreateMap<RatingDto, Rating>(); });
        }

        public static SocialGroup ToDomain(this SocialGroupDto groupDto)
        {
            return Mapper<SocialGroupDto, SocialGroup>(groupDto, cfg => { cfg.CreateMap<SocialGroupDto, SocialGroup>(); });
        }

        public static Teacher ToDomain(this TeacherDTO teacherDto)
        {
            return Mapper<TeacherDTO, Teacher>(teacherDto, cfg => { cfg.CreateMap<TeacherDTO, Teacher>(); });
        }

        public static User ToDomain(this ShortUserDto shortUserDto, User user)
        {
            return Mapper<ShortUserDto, User>(shortUserDto, cfg =>
            {
                cfg.CreateMap<ShortUserDto, User>()
                    .ForMember(dest => dest.Id, opt => opt.MapFrom(c => c.Id))
                    .ForMember(dest => dest.FirstName, opt => opt.MapFrom(src => src.FirstName))
                    .ForMember(dest => dest.LastName, opt => opt.MapFrom(src => src.LastName))
                    .ForMember(dest => dest.MiddleName, opt => opt.MapFrom(src => src.MiddleName))
                    .ForMember(dest => dest.PhoneNumber, opt => opt.MapFrom(src => src.PhoneNumber))
                    .ForMember(dest => dest.IsRegistered, opt => opt.MapFrom(src => user.IsRegistered))
                    .ForMember(dest => dest.Role, opt => opt.MapFrom(src => user.Role))
                    .ForMember(dest => dest.Email, opt => opt.MapFrom(src => user.Email))
                    .ForMember(dest => dest.UserName, opt => opt.MapFrom(src => user.UserName))
                    .ForMember(dest => dest.LastLogin, opt => opt.MapFrom(src => user.LastLogin))
                    .ForMember(dest => dest.NormalizedEmail, opt => opt.MapFrom(src => user.NormalizedEmail))
                    .ForMember(dest => dest.NormalizedUserName, opt => opt.MapFrom(src => user.NormalizedUserName))
                    .ForMember(dest => dest.EmailConfirmed, opt => opt.MapFrom(src => user.EmailConfirmed))
                    .ForMember(dest => dest.PasswordHash, opt => opt.MapFrom(src => user.PasswordHash))
                    .ForMember(dest => dest.SecurityStamp, opt => opt.MapFrom(src => user.SecurityStamp))
                    .ForMember(dest => dest.ConcurrencyStamp, opt => opt.MapFrom(src => user.ConcurrencyStamp))
                    .ForMember(dest => dest.PhoneNumberConfirmed, opt => opt.MapFrom(src => user.PhoneNumberConfirmed))
                    .ForMember(dest => dest.TwoFactorEnabled, opt => opt.MapFrom(src => user.TwoFactorEnabled))
                    .ForMember(dest => dest.LockoutEnabled, opt => opt.MapFrom(src => user.LockoutEnabled))
                    .ForMember(dest => dest.LockoutEnd, opt => opt.MapFrom(src => user.LockoutEnd))
                    .ForMember(dest => dest.AccessFailedCount, opt => opt.MapFrom(src => user.AccessFailedCount));
            });
        }

        public static Workshop ToDomain(this WorkshopDTO workshopDto)
        {
            return Mapper<WorkshopDTO, Workshop>(workshopDto, cfg =>
            {
                cfg.CreateMap<WorkshopDTO, Workshop>();
                cfg.CreateMap<AddressDto, Address>();
                cfg.CreateMap<ProviderDto, Provider>();
                cfg.CreateMap<DirectionDto, Direction>();
                cfg.CreateMap<DepartmentDto, Department>();
                cfg.CreateMap<ClassDto, Class>();
                cfg.CreateMap<TeacherDTO, Teacher>();
            });
        }

        #endregion

        private static TDestination Mapper<TSource, TDestination>(
            this TSource source,
            Action<IMapperConfigurationExpression> configure)
        {
            var config = new MapperConfiguration(configure);
            var mapper = config.CreateMapper();
            var destination = mapper.Map<TDestination>(source);
            return destination;
        }
    }
}<|MERGE_RESOLUTION|>--- conflicted
+++ resolved
@@ -25,19 +25,11 @@
             return Mapper<BirthCertificate, BirthCertificateDto>(birthCertificate, cfg => { cfg.CreateMap<BirthCertificate, BirthCertificateDto>(); });
         }
 
-<<<<<<< HEAD
         public static CategoryDTO ToModel(this Category category)
         {
             return Mapper<Category, CategoryDTO>(category, cfg => { cfg.CreateMap<Category, CategoryDTO>(); });
         }
 
-        public static CityDto ToModel(this City city)
-        {
-            return Mapper<City, CityDto>(city, cfg => { cfg.CreateMap<City, CityDto>(); });
-        }
-
-=======
->>>>>>> 3cee2b56
         public static ChildDto ToModel(this Child child)
         {
             return child.Mapper<Child, ChildDto>(cfg =>
@@ -45,6 +37,11 @@
                 cfg.CreateMap<BirthCertificate, BirthCertificateDto>();
                 cfg.CreateMap<Child, ChildDto>();
             });
+        }
+
+        public static CityDto ToModel(this City city)
+        {
+            return Mapper<City, CityDto>(city, cfg => { cfg.CreateMap<City, CityDto>(); });
         }
 
         public static ClassDto ToModel(this Class classEntity)
@@ -148,19 +145,11 @@
             });
         }
 
-<<<<<<< HEAD
         public static Category ToDomain(this CategoryDTO categoryDto)
         {
             return Mapper<CategoryDTO, Category>(categoryDto, cfg => { cfg.CreateMap<CategoryDTO, Category>(); });
         }
 
-        public static City ToDomain(this CityDto cityDto)
-        {
-            return Mapper<CityDto, City>(cityDto, cfg => { cfg.CreateMap<CityDto, City>(); });
-        }
-
-=======
->>>>>>> 3cee2b56
         public static Child ToDomain(this ChildDto childDto)
         {
             return Mapper<ChildDto, Child>(childDto, cfg =>
@@ -168,6 +157,11 @@
                 cfg.CreateMap<BirthCertificateDto, BirthCertificate>();
                 cfg.CreateMap<ChildDto, Child>();
             });
+        }
+
+        public static City ToDomain(this CityDto cityDto)
+        {
+            return Mapper<CityDto, City>(cityDto, cfg => { cfg.CreateMap<CityDto, City>(); });
         }
 
         public static Class ToDomain(this ClassDto classDto)
