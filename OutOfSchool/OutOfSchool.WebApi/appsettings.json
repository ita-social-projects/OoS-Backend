{
  "AppDefaults": {
    "City": "Київ"
  },
  "Serilog": {
    "Using": [],
    "MinimumLevel": {
      "Default": "Information",
      "Override": {
        "Microsoft": "Information",
        "System": "Warning"
      }
    },
    "Enrich": [
      "FromLogContext"
    ]
  },
  "ProviderAdmin": {
    "MaxNumberAdmins": 100
  },

  "Communication": {
    "TimeoutInSeconds": 15,
    "MaxNumberOfRetries": 3,
    "ClientName": "WebApi"
  },
  "Identity": {
    "Authority": "http://localhost:5443"
  },
  "Swagger": {
    "IdentityAccess": {
      "BaseUrl": "http://localhost:5443"
    },
    "ApiInfo": {
      "Title": "Out of School API",
      "Description": "Out of School API",
      "Contact": {
        "FullName": "Admin",
        "Email": "PozashkilliaUA@gmail.com"
      },
      "DeprecationMessage": "This API version has been deprecated."
    },
    "SecurityDefinitions": {
      "Title": "Identity server",
      "Description": "Identity server",
      "AccessScopes": [
        "openid",
        "outofschoolapi.read",
        "offline_access"
      ]
    }
  },
  "Images": {
    "Workshop": {
      "Specs": {
        "MinWidthPixels": 350,
        "MaxWidthPixels": 10000,
        "MinHeightPixels": 250,
        "MaxHeightPixels": 8000,
        "MaxSizeBytes": 16777216,
        "MaxWidthHeightRatio": 2,
        "SupportedFormats": [
          "jpeg",
          "png"
        ]
      },
      "Limits": {
        "MaxCountOfFiles": 10
      }
    },
    "Teacher": {
      "Specs": {
        "MinWidthPixels": 350,
        "MaxWidthPixels": 10000,
        "MinHeightPixels": 250,
        "MaxHeightPixels": 8000,
        "MaxSizeBytes": 16777216,
        "MaxWidthHeightRatio": 2,
        "SupportedFormats": [
          "jpeg",
          "png"
        ]
      },
      "Limits": {
        "MaxCountOfFiles": 1
      }
    }
  },

  "AllowedHosts": "*",

  "AllowedCorsOrigins": "http://localhost:5000,http://localhost:4200,https://localhost:4200,https://oos.dmytrominochkin.cloud",
  "ReverseProxy": {
    "BasePath": ""
  },

  "FeatureManagement": {
    "Release1": true,
    "Release2": false,
    "Release3": false
  },

<<<<<<< HEAD
  "MySQLServerVersion": "8.0.27"
}

=======
  "ApplicationsConstraints": {
    "ApplicationsLimit": 2,
    "ApplicationsLimitDays": 7
  },

  "MySQLServerVersion": "8.0.27",

  "Redis": {
    "Enabled": false,
    "Server": "localhost",
    "Port": 6379,
    "Password": "",
    "AbsoluteExpirationRelativeToNowInterval": "01:00:00",
    "SlidingExpirationInterval": "00:10:00",
    "CheckAlivePollingInterval": "00:01:00"
  }
}
>>>>>>> 5d7a0cb3
<|MERGE_RESOLUTION|>--- conflicted
+++ resolved
@@ -100,11 +100,6 @@
     "Release3": false
   },
 
-<<<<<<< HEAD
-  "MySQLServerVersion": "8.0.27"
-}
-
-=======
   "ApplicationsConstraints": {
     "ApplicationsLimit": 2,
     "ApplicationsLimitDays": 7
@@ -122,4 +117,4 @@
     "CheckAlivePollingInterval": "00:01:00"
   }
 }
->>>>>>> 5d7a0cb3
+
