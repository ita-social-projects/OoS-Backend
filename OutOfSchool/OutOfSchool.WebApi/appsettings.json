{
  "AppDefaults": {
    "City": "Київ"
  },
  "Logging": {
    "LogLevel": {
      "Default": "Information",
      "Microsoft": "Warning",
      "Microsoft.Hosting.Lifetime": "Information"
    }
  },
  "Identity": {
    "Authority": "http://localhost:5443"
  },
  "Swagger": {
    "IdentityAccess": {
      "BaseUrl": "http://localhost:5443"
    },
    "ApiInfo": {
      "Title": "Out of School API",
      "Description": "Out of School API",
      "Contact": {
        "FullName": "Admin",
        "Email": "PozashkilliaUA@gmail.com"
      },
      "DeprecationMessage": "This API version has been deprecated."
    },
    "SecurityDefinitions": {
      "Title": "Identity server",
      "Description": "Identity server",
      "AccessScopes": [
        "openid",
        "outofschoolapi.read",
        "offline_access"
      ]
    }
  },

  "AllowedHosts": "*",

  "AllowedCorsOrigins": "http://localhost:5000,http://localhost:4200,https://localhost:4200,https://oos.dmytrominochkin.cloud",
  "ReverseProxy": {
    "BasePath": ""
  },
<<<<<<< HEAD

  "FeatureManagement": {
    "Release1": true,
    "Release2": false,
    "Release3": false
  }    
}

=======
  "MySQLServerVersion": "8.0.27"
}
>>>>>>> fb12a427
<|MERGE_RESOLUTION|>--- conflicted
+++ resolved
@@ -42,16 +42,13 @@
   "ReverseProxy": {
     "BasePath": ""
   },
-<<<<<<< HEAD
 
   "FeatureManagement": {
     "Release1": true,
     "Release2": false,
     "Release3": false
-  }    
+  },    
+
+  "MySQLServerVersion": "8.0.27"
 }
 
-=======
-  "MySQLServerVersion": "8.0.27"
-}
->>>>>>> fb12a427
