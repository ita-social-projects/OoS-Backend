--- conflicted
+++ resolved
@@ -201,11 +201,8 @@
     "CronSchedules": {
       "GcpImagesSyncCronScheduleString": "0 0 0 * * ?",
       "StatisticReportsMakingCronScheduleString": "0 0 0 * * ?",
-<<<<<<< HEAD
+      "ApplicationStatusChangingCronScheduleString": "0 0 0 1 OCT ? *",
       "NotificationsClearingCronScheduleString": "0 0 0 * * ?"
-=======
-      "ApplicationStatusChangingCronScheduleString": "0 0 0 1 OCT ? *"
->>>>>>> 61a12e14
     }
   },
 
