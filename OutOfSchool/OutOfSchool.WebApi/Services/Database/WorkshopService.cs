--- conflicted
+++ resolved
@@ -390,21 +390,13 @@
 
     /// <inheritdoc/>
     /// <exception cref="DbUpdateConcurrencyException">If a concurrency violation is encountered while saving to database.</exception>
-<<<<<<< HEAD
     public async Task<IEnumerable<Workshop>> UpdateProviderTitle(Guid providerId, string providerTitle)
-=======
-    public async Task<IEnumerable<Workshop>> PartialUpdateByProvider(Guid providerId, string providerTitle)
->>>>>>> d8ca56e0
     {
         logger.LogInformation($"Partial updating {nameof(Workshop)} with ProviderId = {providerId} was started.");
 
         try
         {
-<<<<<<< HEAD
             return await workshopRepository.UpdateProviderTitle(providerId, providerTitle).ConfigureAwait(false);
-=======
-            return await workshopRepository.PartialUpdateByProvider(providerId, providerTitle).ConfigureAwait(false);
->>>>>>> d8ca56e0
         }
         catch (DbUpdateConcurrencyException exception)
         {
