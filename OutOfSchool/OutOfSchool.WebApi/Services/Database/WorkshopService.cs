--- conflicted
+++ resolved
@@ -451,33 +451,6 @@
             return await workshopRepository.GetByIds(ids).ConfigureAwait(false);
         }
 
-<<<<<<< HEAD
-        /// <inheritdoc/>
-        public async Task<Guid> GetWorkshopProviderOwnerIdAsync(Guid workshopId)
-        {
-            return (await workshopRepository
-                .GetByFilterNoTracking(w => w.Id == workshopId)
-                .SingleOrDefaultAsync()
-                .ConfigureAwait(false)).ProviderId;
-        }
-
-        public async Task<OperationResult> UploadImageAsync(Guid entityId, IFormFile image) =>
-            await workshopImagesInteractionService.UploadImageAsync(entityId, image).ConfigureAwait(false);
-
-        public async Task<OperationResult> RemoveImageAsync(Guid entityId, string imageId) =>
-            await workshopImagesInteractionService.RemoveImageAsync(entityId, imageId).ConfigureAwait(false);
-
-        public async Task<MultipleKeyValueOperationResult> UploadManyImagesAsync(Guid entityId, IList<IFormFile> images) =>
-            await workshopImagesInteractionService.UploadManyImagesAsync(entityId, images).ConfigureAwait(false);
-
-        public async Task<MultipleKeyValueOperationResult> RemoveManyImagesAsync(Guid entityId, IList<string> imageIds) =>
-            await workshopImagesInteractionService.RemoveManyImagesAsync(entityId, imageIds).ConfigureAwait(false);
-
-        public async Task<ImageChangingResult> ChangeImagesAsync(Guid entityId, IList<string> oldImageIds, IList<IFormFile> newImages) =>
-            await workshopImagesInteractionService.ChangeImagesAsync(entityId, oldImageIds, newImages).ConfigureAwait(false);
-
-=======
->>>>>>> 5d7a0cb3
         private Expression<Func<Workshop, bool>> PredicateBuild(WorkshopFilter filter)
         {
             var predicate = PredicateBuilder.True<Workshop>();
