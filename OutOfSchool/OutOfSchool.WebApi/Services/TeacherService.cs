﻿using System;
using System.Collections.Generic;
using System.Linq;
using System.Threading.Tasks;
using AutoMapper;
using Microsoft.AspNetCore.Http;
using Microsoft.EntityFrameworkCore;
using Microsoft.Extensions.Localization;
using Microsoft.Extensions.Logging;
using OutOfSchool.Services.Models;
using OutOfSchool.Services.Repository;
using OutOfSchool.WebApi.Common;
using OutOfSchool.WebApi.Common.Resources.Codes;
using OutOfSchool.WebApi.Extensions;
using OutOfSchool.WebApi.Models;
using OutOfSchool.WebApi.Models.Images;
using OutOfSchool.WebApi.Models.Teachers;
using OutOfSchool.WebApi.Services.Images;

namespace OutOfSchool.WebApi.Services
{
    /// <summary>
    /// Implements the interface with CRUD functionality for Teacher entity.
    /// </summary>
    public class TeacherService : ITeacherService
    {
        private readonly ISensitiveEntityRepository<Teacher> teacherRepository;
        private readonly IImageService imageService;
        private readonly ILogger<TeacherService> logger;
        private readonly IStringLocalizer<SharedResource> localizer;
        private readonly IMapper mapper;

        /// <summary>
        /// Initializes a new instance of the <see cref="TeacherService"/> class.
        /// </summary>
        /// <param name="teacherRepository">Repository for Teacher entity.</param>
        /// <param name="imageService">Image service.</param>
        /// <param name="logger">Logger.</param>
        /// <param name="localizer">Localizer.</param>
        /// <param name="mapper">Mapper.</param>
        public TeacherService(ISensitiveEntityRepository<Teacher> teacherRepository, IImageService imageService, ILogger<TeacherService> logger, IStringLocalizer<SharedResource> localizer, IMapper mapper)
        {
            this.localizer = localizer;
            this.teacherRepository = teacherRepository;
            this.imageService = imageService;
            this.logger = logger;
            this.mapper = mapper;
        }

        /// <inheritdoc/>
        public async Task<TeacherCreationResultDto> Create(TeacherCreationDto dto)
        {
            _ = dto ?? throw new ArgumentNullException(nameof(dto));
            logger.LogInformation("Teacher creating was started.");

            var teacher = mapper.Map<Teacher>(dto);

            var newTeacher = await teacherRepository.Create(teacher).ConfigureAwait(false);

            var uploadingResult = await imageService.UploadImageAsync<Teacher>(dto.AvatarImage).ConfigureAwait(false);
            if (uploadingResult.Succeeded)
            {
                teacher.AvatarImageId = uploadingResult.Value;
                await UpdateTeacher().ConfigureAwait(false);
            }

            logger.LogInformation($"Teacher with Id = {newTeacher.Id} created successfully.");

            return new TeacherCreationResultDto
            {
                Teacher = mapper.Map<TeacherDTO>(newTeacher),
                UploadingAvatarImageResult = uploadingResult.OperationResult,
            };
        }

        /// <inheritdoc/>
        public async Task<IEnumerable<TeacherDTO>> GetAll()
        {
            logger.LogInformation("Getting all Teachers started.");

            var teachers = await teacherRepository.GetAll().ConfigureAwait(false);

            logger.LogInformation(!teachers.Any()
                ? "Teacher table is empty."
                : $"All {teachers.Count()} records were successfully received from the Teacher table");

            return teachers.Select(teacher => teacher.ToModel()).ToList();
        }

        /// <inheritdoc/>
        public async Task<TeacherDTO> GetById(Guid id)
        {
            logger.LogInformation($"Getting Teacher by Id started. Looking Id = {id}.");

<<<<<<< HEAD
            var teacher = (await repository.GetByFilter(t => t.Id == id).ConfigureAwait(false)).SingleOrDefault();

            if (teacher == null)
            {
                throw new ArgumentException(
                    nameof(id),
                    paramName: $"There are no recors in teachers table with such id - {id}.");
            }
=======
            var teacher = await teacherRepository.GetById(id).ConfigureAwait(false);

            logger.LogInformation($"Got a Teacher with Id = {id}.");

            return teacher?.ToModel();
        }
>>>>>>> 5d7a0cb3

        /// <inheritdoc/>
        public async Task<TeacherUpdateResultDto> Update(TeacherUpdateDto dto)
        {
            _ = dto ?? throw new ArgumentNullException(nameof(dto));
            logger.LogInformation($"Updating Teacher with Id = {dto.Id} started.");

            var teacher = await teacherRepository.GetById(dto.Id).ConfigureAwait(false);

            mapper.Map(dto, teacher);

            var changingAvatarResult = await ChangeAvatarImage(teacher, dto.AvatarImageId, dto.AvatarImage).ConfigureAwait(false);

            await UpdateTeacher().ConfigureAwait(false);

            return new TeacherUpdateResultDto
            {
                Teacher = mapper.Map<TeacherDTO>(teacher),
                UploadingAvatarImageResult = changingAvatarResult?.UploadingResult?.OperationResult,
            };
        }

        /// <inheritdoc/>
        public async Task Delete(Guid id)
        {
            logger.LogInformation($"Deleting Teacher with Id = {id} started.");

            var entity = await teacherRepository.GetById(id).ConfigureAwait(false);

            if (!string.IsNullOrEmpty(entity.AvatarImageId))
            {
                var removingResult = await imageService.RemoveImageAsync(entity.AvatarImageId).ConfigureAwait(false);

                if (!removingResult.Succeeded)
                {
                    throw new InvalidOperationException($"Unreal to delete {nameof(Teacher)} [id = {id}] because unable to delete images.");
                }
            }

            try
            {
                await teacherRepository.Delete(entity).ConfigureAwait(false);

                logger.LogInformation($"Teacher with Id = {id} successfully deleted.");
            }
            catch (DbUpdateConcurrencyException)
            {
                logger.LogError($"Deleting Teacher with Id = {id} failed.");
                throw;
            }
        }

        private async Task<ImageChangingResult> ChangeAvatarImage(Teacher teacher, string dtoImageId, IFormFile newImage)
        {
            ImageChangingResult changingAvatarResult = null;
            if (!string.Equals(dtoImageId, teacher.AvatarImageId, StringComparison.Ordinal)
                || (string.IsNullOrEmpty(dtoImageId) && newImage != null))
            {
                changingAvatarResult = await imageService.ChangeImageAsync(teacher.AvatarImageId, newImage).ConfigureAwait(false);

                teacher.AvatarImageId = changingAvatarResult.UploadingResult switch
                {
                    null when changingAvatarResult.RemovingResult is { Succeeded: false } => teacher.AvatarImageId,
                    { Succeeded: true } => changingAvatarResult.UploadingResult.Value,
                    _ => null
                };
            }

            return changingAvatarResult;
        }

        private async Task UpdateTeacher()
        {
            try
            {
                await teacherRepository.UnitOfWork.CompleteAsync().ConfigureAwait(false);
            }
            catch (DbUpdateException ex)
            {
                logger.LogError(ex, "Unreal to update teacher.");
                throw;
            }
        }

        /// <inheritdoc/>
        public async Task<Guid> GetTeachersWorkshopId(Guid teacherId)
        {
            logger.LogInformation($"Searching Teacher by Id started. Looking Id = {teacherId}.");

            var teacher = await repository.GetByFilterNoTracking(t => t.Id == teacherId).SingleOrDefaultAsync().ConfigureAwait(false);

            if (teacher == null)
            {
                throw new ArgumentException(
                    nameof(teacherId),
                    paramName: $"There are no recors in teachers table with such id - {teacherId}.");
            }

            logger.LogInformation($"Successfully found a Teacher with Id = {teacherId}.");
            var teachersWorkshopId = teacher.WorkshopId;
            logger.LogInformation($"Successfully found WorkshopId - {teachersWorkshopId} for Teacher  with Id = {teacherId}.");
            return teachersWorkshopId;
        }
    }
}<|MERGE_RESOLUTION|>--- conflicted
+++ resolved
@@ -92,7 +92,6 @@
         {
             logger.LogInformation($"Getting Teacher by Id started. Looking Id = {id}.");
 
-<<<<<<< HEAD
             var teacher = (await repository.GetByFilter(t => t.Id == id).ConfigureAwait(false)).SingleOrDefault();
 
             if (teacher == null)
@@ -101,14 +100,11 @@
                     nameof(id),
                     paramName: $"There are no recors in teachers table with such id - {id}.");
             }
-=======
-            var teacher = await teacherRepository.GetById(id).ConfigureAwait(false);
 
             logger.LogInformation($"Got a Teacher with Id = {id}.");
-
+            
             return teacher?.ToModel();
         }
->>>>>>> 5d7a0cb3
 
         /// <inheritdoc/>
         public async Task<TeacherUpdateResultDto> Update(TeacherUpdateDto dto)
