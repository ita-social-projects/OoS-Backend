﻿using System;
using System.Collections.Generic;
using System.Linq;
using System.Linq.Expressions;
using System.Threading.Tasks;
using AutoMapper;
using Microsoft.EntityFrameworkCore;
using Microsoft.Extensions.Logging;
using OutOfSchool.Services.Enums;
using OutOfSchool.Services.Models;
using OutOfSchool.Services.Repository;
using OutOfSchool.WebApi.Extensions;
using OutOfSchool.WebApi.Models;
using OutOfSchool.WebApi.Util;

namespace OutOfSchool.WebApi.Services;

/// <summary>
/// Implements the interface with CRUD functionality for Child entity.
/// </summary>
public class ChildService : IChildService
{
    private readonly IEntityRepository<Child> childRepository;
    private readonly IParentRepository parentRepository;
    private readonly ILogger<ChildService> logger;

    /// <summary>
    /// Initializes a new instance of the <see cref="ChildService"/> class.
    /// </summary>
    /// <param name="childRepository">Repository for the Child entity.</param>
    /// <param name="parentRepository">Repository for the Parent entity.</param>
    /// <param name="logger">Logger.</param>
    public ChildService(IEntityRepository<Child> childRepository, IParentRepository parentRepository, ILogger<ChildService> logger)
    {
<<<<<<< HEAD
        private readonly IEntityRepository<Child> childRepository;
        private readonly IParentRepository parentRepository;
        private readonly ILogger<ChildService> logger;
        private readonly IMapper mapper;

        /// <summary>
        /// Initializes a new instance of the <see cref="ChildService"/> class.
        /// </summary>
        /// <param name="childRepository">Repository for the Child entity.</param>
        /// <param name="parentRepository">Repository for the Parent entity.</param>
        /// <param name="logger">Logger.</param>
        /// <param name="mapper">Automapper DI service.</param>
        public ChildService(
            IEntityRepository<Child> childRepository,
            IParentRepository parentRepository,
            ILogger<ChildService> logger,
            IMapper mapper)
        {
            this.childRepository = childRepository ?? throw new ArgumentNullException(nameof(childRepository));
            this.parentRepository = parentRepository ?? throw new ArgumentNullException(nameof(parentRepository));
            this.logger = logger ?? throw new ArgumentNullException(nameof(logger));
            this.mapper = mapper ?? throw new ArgumentNullException(nameof(mapper));
        }
=======
        this.childRepository = childRepository ?? throw new ArgumentNullException(nameof(childRepository));
        this.parentRepository = parentRepository ?? throw new ArgumentNullException(nameof(parentRepository));
        this.logger = logger ?? throw new ArgumentNullException(nameof(logger));
    }

    /// <inheritdoc/>
    public async Task<ChildDto> CreateChildForUser(ChildDto childDto, string userId)
    {
        ValidateChildDto(childDto);
        ValidateUserId(userId);

        logger.LogDebug($"Started creation of a new child with {nameof(Child.ParentId)}:{childDto.ParentId}, {nameof(userId)}:{userId}.");

        var parent = (await parentRepository.GetByFilter(p => p.UserId == userId).ConfigureAwait(false)).SingleOrDefault()
                     ?? throw new UnauthorizedAccessException($"Trying to create a new child the Parent with {nameof(userId)}:{userId} was not found.");
>>>>>>> 477b9dff

        if (childDto.ParentId != parent.Id)
        {
            logger.LogWarning($"Prevented action! User:{userId} with {nameof(Child.ParentId)}:{parent.Id} was trying to create a new child with not his own {nameof(Child.ParentId)}:{childDto.ParentId}.");
            childDto.ParentId = parent.Id;
        }

        childDto.Id = default;

        var newChild = await childRepository.Create(childDto.ToDomain()).ConfigureAwait(false);

        logger.LogDebug($"Child with Id:{newChild.Id} ({nameof(Child.ParentId)}:{newChild.ParentId}, {nameof(userId)}:{userId}) was created successfully.");

        return newChild.ToModel();
    }

<<<<<<< HEAD
            var newChild = await childRepository.Create(mapper.Map<Child>(childDto)).ConfigureAwait(false);
=======
    /// <inheritdoc/>
    public async Task<SearchResult<ChildDto>> GetAllWithOffsetFilterOrderedById(OffsetFilter offsetFilter)
    {
        this.ValidateOffsetFilter(offsetFilter);
>>>>>>> 477b9dff

        logger.LogDebug($"Getting all Children started. Amount of children to take: {offsetFilter.Size}, skip first: {offsetFilter.From}.");

<<<<<<< HEAD
            return mapper.Map<ChildDto>(newChild);
        }

        /// <inheritdoc/>
        public async Task<SearchResult<ChildDto>> GetByFilter(SearchStringFilter filter)
        {
            filter ??= new SearchStringFilter();

            logger.LogDebug($"Getting all Children started. Amount of children to take: {filter.Size}, skip first: {filter.From}.");

            this.ValidateOffsetFilter(filter);

            var filterPredicate = PredicateBuild(filter);

            var totalAmount = await childRepository.Count(filterPredicate).ConfigureAwait(false);
=======
        var totalAmount = await childRepository.Count().ConfigureAwait(false);

        var sortExpression = new Dictionary<Expression<Func<Child, object>>, SortDirection>
        {
            { x => x.Id, SortDirection.Ascending },
        };

        var children = await childRepository.Get(offsetFilter.From, offsetFilter.Size, $"{nameof(Child.SocialGroups)}", null, sortExpression)
            .ToListAsync()
            .ConfigureAwait(false);

        logger.LogDebug(children.Any()
            ? $"{children.Count} children from {totalAmount} were successfully received. Skipped records: {offsetFilter.From}. Order: by Child.Id."
            : $"There is no child in the Children table. Skipped records: {offsetFilter.From}. Order: by Child.Id.");
>>>>>>> 477b9dff

        var searchResult = new SearchResult<ChildDto>()
        {
            TotalAmount = totalAmount,
            Entities = children.Select(x => x.ToModel()).ToList(),
        };

<<<<<<< HEAD
            var children = await childRepository.Get(filter.From, filter.Size, $"{nameof(Child.SocialGroups)}", filterPredicate, sortExpression)
                .ToListAsync()
                .ConfigureAwait(false);

            logger.LogDebug(children.Any()
                ? $"{children.Count} children from {totalAmount} were successfully received. Skipped records: {filter.From}. Order: by Child.Id."
                : $"There is no child in the Children table. Skipped records: {filter.From}. Order: by Child.Id.");

            var searchResult = new SearchResult<ChildDto>()
            {
                TotalAmount = totalAmount,
                Entities = mapper.Map<List<ChildDto>>(children),
            };
=======
        return searchResult;
    }

    /// <inheritdoc/>
    public async Task<ChildDto> GetByIdAndUserId(Guid id, string userId)
    {
        this.ValidateUserId(userId);

        logger.LogDebug($"User:{userId} is trying to get the child with id: {id}.");
>>>>>>> 477b9dff

        var child = (await childRepository.GetByFilter(child => child.Id == id, $"{nameof(Child.Parent)}").ConfigureAwait(false)).SingleOrDefault()
                    ?? throw new UnauthorizedAccessException($"User:{userId} is trying to get an unexisting child with id: {id}.");

        if (child.Parent.UserId != userId)
        {
            throw new UnauthorizedAccessException($"User{userId} is trying to get not his/her own child with id: {id}.");
        }

        logger.LogDebug($"User:{userId} successfully got the child with id: {id}.");

        return child.ToModel();
    }

    /// <inheritdoc/>
    public async Task<SearchResult<ChildDto>> GetByParentIdOrderedByFirstName(Guid parentId, OffsetFilter offsetFilter)
    {
        ValidateOffsetFilter(offsetFilter);

        logger.LogDebug($"Getting Children with ParentId: {parentId} started. Amount of children to take: {offsetFilter.Size}, skip first: {offsetFilter.From}.");

<<<<<<< HEAD
            return mapper.Map<ChildDto>(child);
        }
=======
        var totalAmount = await childRepository.Count(x => x.ParentId == parentId).ConfigureAwait(false);
>>>>>>> 477b9dff

        var sortExpression = new Dictionary<Expression<Func<Child, object>>, SortDirection>
        {
            { x => x.FirstName, SortDirection.Ascending },
        };

        var children = await childRepository
            .Get(offsetFilter.From, offsetFilter.Size, "SocialGroup", x => x.ParentId == parentId, sortExpression)
            .ToListAsync()
            .ConfigureAwait(false);

        logger.LogDebug(children.Any()
            ? $"{children.Count} children with ParentId: {parentId} were successfully received. Skipped records: {offsetFilter.From}. Order: by {nameof(Child.FirstName)}."
            : $"There is no child with ParentId: {parentId}. Skipped records: {offsetFilter.From}. Order: by {nameof(Child.FirstName)}.");

        var searchResult = new SearchResult<ChildDto>()
        {
            TotalAmount = totalAmount,
            Entities = children.Select(x => x.ToModel()).ToList(),
        };

        return searchResult;
    }

    /// <inheritdoc/>
    public async Task<SearchResult<ChildDto>> GetByUserId(string userId, OffsetFilter offsetFilter)
    {
        this.ValidateUserId(userId);
        this.ValidateOffsetFilter(offsetFilter);

<<<<<<< HEAD
            var searchResult = new SearchResult<ChildDto>()
            {
                TotalAmount = totalAmount,
                Entities = mapper.Map<List<ChildDto>>(children),
            };
=======
        logger.LogDebug($"Getting Child's for User started. Looking UserId = {userId}.");
>>>>>>> 477b9dff

        var totalAmount = await childRepository.Count(x => x.Parent.UserId == userId).ConfigureAwait(false);

        var sortExpression = new Dictionary<Expression<Func<Child, object>>, SortDirection>
        {
            { x => x.FirstName, SortDirection.Ascending },
        };

        var children = await childRepository
            .Get(offsetFilter.From, offsetFilter.Size, string.Empty, x => x.Parent.UserId == userId, sortExpression)
            .ToListAsync()
            .ConfigureAwait(false);

        logger.LogDebug(children.Any()
            ? $"{children.Count} children for User:{userId} were successfully received. Skipped records: {offsetFilter.From}. Order: by {nameof(Child.FirstName)}."
            : $"There is no child for User:{userId}. Skipped records: {offsetFilter.From}. Order: by {nameof(Child.FirstName)}.");

        var searchResult = new SearchResult<ChildDto>()
        {
            TotalAmount = totalAmount,
            Entities = children.Select(x => x.ToModel()).ToList(),
        };

        return searchResult;
    }

    /// <inheritdoc/>
    public async Task<ChildDto> UpdateChildCheckingItsUserIdProperty(ChildDto childDto, string userId)
    {
        this.ValidateChildDto(childDto);
        this.ValidateUserId(userId);

        logger.LogDebug($"Updating the child with Id: {childDto.Id} and {nameof(userId)}: {userId} started.");

<<<<<<< HEAD
            var searchResult = new SearchResult<ChildDto>()
            {
                TotalAmount = totalAmount,
                Entities = mapper.Map<List<ChildDto>>(children),
            };
=======
        var child = await childRepository.GetByFilterNoTracking(c => c.Id == childDto.Id, $"{nameof(Child.Parent)}")
                        .SingleOrDefaultAsync()
                        .ConfigureAwait(false)
                    ?? throw new UnauthorizedAccessException($"User: {userId} is trying to update not existing Child (Id = {childDto.Id}).");
>>>>>>> 477b9dff

        if (child.Parent.UserId != userId)
        {
            throw new UnauthorizedAccessException($"User: {userId} is trying to update not his own child. Child Id = {childDto.Id}");
        }

        if (childDto.ParentId != child.ParentId)
        {
            logger.LogWarning($"Prevented action! User:{userId} with {nameof(Child.ParentId)}:{child.ParentId} was trying to update his child with not his own {nameof(Child.ParentId)}:{childDto.ParentId}.");
            childDto.ParentId = child.ParentId;
        }

        var updatedChild = await childRepository.Update(childDto.ToDomain()).ConfigureAwait(false);

        logger.LogDebug($"Child with Id = {updatedChild.Id} was updated succesfully.");

        return updatedChild.ToModel();
    }

    /// <inheritdoc/>
    public async Task DeleteChildCheckingItsUserIdProperty(Guid id, string userId)
    {
        this.ValidateUserId(userId);

<<<<<<< HEAD
            var updatedChild = await childRepository.Update(mapper.Map<Child>(childDto)).ConfigureAwait(false);
=======
        logger.LogDebug($"Deleting the child with Id: {id} and {nameof(userId)}: {userId} started.");
>>>>>>> 477b9dff

        var child = await childRepository.GetByFilterNoTracking(c => c.Id == id, $"{nameof(Child.Parent)}")
                        .SingleOrDefaultAsync()
                        .ConfigureAwait(false)
                    ?? throw new UnauthorizedAccessException($"User: {userId} is trying to delete not existing Child (Id = {id}).");

<<<<<<< HEAD
            return mapper.Map<ChildDto>(updatedChild);
        }

        /// <inheritdoc/>
        public async Task DeleteChildCheckingItsUserIdProperty(Guid id, string userId)
=======
        if (child.Parent.UserId != userId)
>>>>>>> 477b9dff
        {
            throw new UnauthorizedAccessException($"User: {userId} is not authorized to delete not his own child. Child Id = {id}");
        }

        await childRepository.Delete(child).ConfigureAwait(false);

        logger.LogDebug($"Child with Id = {id} succesfully deleted.");
    }

    private void ValidateChildDto(ChildDto childDto)
    {
        if (childDto == null)
        {
            throw new ArgumentNullException(nameof(childDto));
        }

        if (childDto.DateOfBirth > DateTime.Now)
        {
            throw new ArgumentException($"{nameof(ChildDto.DateOfBirth)}: {childDto.DateOfBirth} is bigger than current date.");
        }
    }

    private void ValidateOffsetFilter(OffsetFilter offsetFilter) => ModelValidationHelper.ValidateOffsetFilter(offsetFilter);

    private void ValidateUserId(string userId)
    {
        if (string.IsNullOrWhiteSpace(userId))
        {
            throw new ArgumentException($"The {nameof(userId)} parameter cannot be null, empty or white space.");
        }
    }

    private void ValidateId(long id)
    {
        if (id < 1)
        {
            throw new ArgumentException($"The {nameof(id)} parameter has to be greater than zero.");
        }

        private Expression<Func<Child, bool>> PredicateBuild(SearchStringFilter filter)
        {
            var predicate = PredicateBuilder.True<Child>();

            if (!string.IsNullOrWhiteSpace(filter.SearchString))
            {
                var tempPredicate = PredicateBuilder.False<Child>();

                foreach (var word in filter.SearchString.Split(' ', ',', StringSplitOptions.RemoveEmptyEntries))
                {
                    tempPredicate = tempPredicate.Or(
                        x => x.FirstName.StartsWith(word, StringComparison.InvariantCultureIgnoreCase)
                            || x.LastName.StartsWith(word, StringComparison.InvariantCultureIgnoreCase)
                            || x.MiddleName.StartsWith(word, StringComparison.InvariantCultureIgnoreCase)
                            || x.Parent.User.Email.StartsWith(word, StringComparison.InvariantCultureIgnoreCase)
                            || x.Parent.User.PhoneNumber.Contains(word, StringComparison.InvariantCulture));
                }

                predicate = predicate.And(tempPredicate);
            }

            return predicate;
        }
    }
}<|MERGE_RESOLUTION|>--- conflicted
+++ resolved
@@ -13,26 +13,13 @@
 using OutOfSchool.WebApi.Models;
 using OutOfSchool.WebApi.Util;
 
-namespace OutOfSchool.WebApi.Services;
-
-/// <summary>
-/// Implements the interface with CRUD functionality for Child entity.
-/// </summary>
-public class ChildService : IChildService
+namespace OutOfSchool.WebApi.Services
 {
-    private readonly IEntityRepository<Child> childRepository;
-    private readonly IParentRepository parentRepository;
-    private readonly ILogger<ChildService> logger;
-
     /// <summary>
-    /// Initializes a new instance of the <see cref="ChildService"/> class.
+    /// Implements the interface with CRUD functionality for Child entity.
     /// </summary>
-    /// <param name="childRepository">Repository for the Child entity.</param>
-    /// <param name="parentRepository">Repository for the Parent entity.</param>
-    /// <param name="logger">Logger.</param>
-    public ChildService(IEntityRepository<Child> childRepository, IParentRepository parentRepository, ILogger<ChildService> logger)
-    {
-<<<<<<< HEAD
+    public class ChildService : IChildService
+    {
         private readonly IEntityRepository<Child> childRepository;
         private readonly IParentRepository parentRepository;
         private readonly ILogger<ChildService> logger;
@@ -56,11 +43,6 @@
             this.logger = logger ?? throw new ArgumentNullException(nameof(logger));
             this.mapper = mapper ?? throw new ArgumentNullException(nameof(mapper));
         }
-=======
-        this.childRepository = childRepository ?? throw new ArgumentNullException(nameof(childRepository));
-        this.parentRepository = parentRepository ?? throw new ArgumentNullException(nameof(parentRepository));
-        this.logger = logger ?? throw new ArgumentNullException(nameof(logger));
-    }
 
     /// <inheritdoc/>
     public async Task<ChildDto> CreateChildForUser(ChildDto childDto, string userId)
@@ -72,7 +54,6 @@
 
         var parent = (await parentRepository.GetByFilter(p => p.UserId == userId).ConfigureAwait(false)).SingleOrDefault()
                      ?? throw new UnauthorizedAccessException($"Trying to create a new child the Parent with {nameof(userId)}:{userId} was not found.");
->>>>>>> 477b9dff
 
         if (childDto.ParentId != parent.Id)
         {
@@ -82,25 +63,10 @@
 
         childDto.Id = default;
 
-        var newChild = await childRepository.Create(childDto.ToDomain()).ConfigureAwait(false);
+            var newChild = await childRepository.Create(mapper.Map<Child>(childDto)).ConfigureAwait(false);
 
         logger.LogDebug($"Child with Id:{newChild.Id} ({nameof(Child.ParentId)}:{newChild.ParentId}, {nameof(userId)}:{userId}) was created successfully.");
 
-        return newChild.ToModel();
-    }
-
-<<<<<<< HEAD
-            var newChild = await childRepository.Create(mapper.Map<Child>(childDto)).ConfigureAwait(false);
-=======
-    /// <inheritdoc/>
-    public async Task<SearchResult<ChildDto>> GetAllWithOffsetFilterOrderedById(OffsetFilter offsetFilter)
-    {
-        this.ValidateOffsetFilter(offsetFilter);
->>>>>>> 477b9dff
-
-        logger.LogDebug($"Getting all Children started. Amount of children to take: {offsetFilter.Size}, skip first: {offsetFilter.From}.");
-
-<<<<<<< HEAD
             return mapper.Map<ChildDto>(newChild);
         }
 
@@ -116,30 +82,12 @@
             var filterPredicate = PredicateBuild(filter);
 
             var totalAmount = await childRepository.Count(filterPredicate).ConfigureAwait(false);
-=======
-        var totalAmount = await childRepository.Count().ConfigureAwait(false);
-
-        var sortExpression = new Dictionary<Expression<Func<Child, object>>, SortDirection>
-        {
-            { x => x.Id, SortDirection.Ascending },
-        };
-
-        var children = await childRepository.Get(offsetFilter.From, offsetFilter.Size, $"{nameof(Child.SocialGroups)}", null, sortExpression)
-            .ToListAsync()
-            .ConfigureAwait(false);
-
-        logger.LogDebug(children.Any()
-            ? $"{children.Count} children from {totalAmount} were successfully received. Skipped records: {offsetFilter.From}. Order: by Child.Id."
-            : $"There is no child in the Children table. Skipped records: {offsetFilter.From}. Order: by Child.Id.");
->>>>>>> 477b9dff
-
-        var searchResult = new SearchResult<ChildDto>()
-        {
-            TotalAmount = totalAmount,
-            Entities = children.Select(x => x.ToModel()).ToList(),
-        };
-
-<<<<<<< HEAD
+
+            var sortExpression = new Dictionary<Expression<Func<Child, object>>, SortDirection>
+                {
+                    { x => x.Id, SortDirection.Ascending },
+                };
+
             var children = await childRepository.Get(filter.From, filter.Size, $"{nameof(Child.SocialGroups)}", filterPredicate, sortExpression)
                 .ToListAsync()
                 .ConfigureAwait(false);
@@ -153,7 +101,7 @@
                 TotalAmount = totalAmount,
                 Entities = mapper.Map<List<ChildDto>>(children),
             };
-=======
+
         return searchResult;
     }
 
@@ -163,7 +111,6 @@
         this.ValidateUserId(userId);
 
         logger.LogDebug($"User:{userId} is trying to get the child with id: {id}.");
->>>>>>> 477b9dff
 
         var child = (await childRepository.GetByFilter(child => child.Id == id, $"{nameof(Child.Parent)}").ConfigureAwait(false)).SingleOrDefault()
                     ?? throw new UnauthorizedAccessException($"User:{userId} is trying to get an unexisting child with id: {id}.");
@@ -175,8 +122,8 @@
 
         logger.LogDebug($"User:{userId} successfully got the child with id: {id}.");
 
-        return child.ToModel();
-    }
+            return mapper.Map<ChildDto>(child);
+        }
 
     /// <inheritdoc/>
     public async Task<SearchResult<ChildDto>> GetByParentIdOrderedByFirstName(Guid parentId, OffsetFilter offsetFilter)
@@ -185,12 +132,7 @@
 
         logger.LogDebug($"Getting Children with ParentId: {parentId} started. Amount of children to take: {offsetFilter.Size}, skip first: {offsetFilter.From}.");
 
-<<<<<<< HEAD
-            return mapper.Map<ChildDto>(child);
-        }
-=======
         var totalAmount = await childRepository.Count(x => x.ParentId == parentId).ConfigureAwait(false);
->>>>>>> 477b9dff
 
         var sortExpression = new Dictionary<Expression<Func<Child, object>>, SortDirection>
         {
@@ -206,30 +148,22 @@
             ? $"{children.Count} children with ParentId: {parentId} were successfully received. Skipped records: {offsetFilter.From}. Order: by {nameof(Child.FirstName)}."
             : $"There is no child with ParentId: {parentId}. Skipped records: {offsetFilter.From}. Order: by {nameof(Child.FirstName)}.");
 
-        var searchResult = new SearchResult<ChildDto>()
-        {
-            TotalAmount = totalAmount,
-            Entities = children.Select(x => x.ToModel()).ToList(),
-        };
-
-        return searchResult;
-    }
-
-    /// <inheritdoc/>
-    public async Task<SearchResult<ChildDto>> GetByUserId(string userId, OffsetFilter offsetFilter)
-    {
-        this.ValidateUserId(userId);
-        this.ValidateOffsetFilter(offsetFilter);
-
-<<<<<<< HEAD
             var searchResult = new SearchResult<ChildDto>()
             {
                 TotalAmount = totalAmount,
                 Entities = mapper.Map<List<ChildDto>>(children),
             };
-=======
+
+        return searchResult;
+    }
+
+    /// <inheritdoc/>
+    public async Task<SearchResult<ChildDto>> GetByUserId(string userId, OffsetFilter offsetFilter)
+    {
+        this.ValidateUserId(userId);
+        this.ValidateOffsetFilter(offsetFilter);
+
         logger.LogDebug($"Getting Child's for User started. Looking UserId = {userId}.");
->>>>>>> 477b9dff
 
         var totalAmount = await childRepository.Count(x => x.Parent.UserId == userId).ConfigureAwait(false);
 
@@ -247,35 +181,27 @@
             ? $"{children.Count} children for User:{userId} were successfully received. Skipped records: {offsetFilter.From}. Order: by {nameof(Child.FirstName)}."
             : $"There is no child for User:{userId}. Skipped records: {offsetFilter.From}. Order: by {nameof(Child.FirstName)}.");
 
-        var searchResult = new SearchResult<ChildDto>()
-        {
-            TotalAmount = totalAmount,
-            Entities = children.Select(x => x.ToModel()).ToList(),
-        };
-
-        return searchResult;
-    }
-
-    /// <inheritdoc/>
-    public async Task<ChildDto> UpdateChildCheckingItsUserIdProperty(ChildDto childDto, string userId)
-    {
-        this.ValidateChildDto(childDto);
-        this.ValidateUserId(userId);
-
-        logger.LogDebug($"Updating the child with Id: {childDto.Id} and {nameof(userId)}: {userId} started.");
-
-<<<<<<< HEAD
             var searchResult = new SearchResult<ChildDto>()
             {
                 TotalAmount = totalAmount,
                 Entities = mapper.Map<List<ChildDto>>(children),
             };
-=======
+
+        return searchResult;
+    }
+
+    /// <inheritdoc/>
+    public async Task<ChildDto> UpdateChildCheckingItsUserIdProperty(ChildDto childDto, string userId)
+    {
+        this.ValidateChildDto(childDto);
+        this.ValidateUserId(userId);
+
+        logger.LogDebug($"Updating the child with Id: {childDto.Id} and {nameof(userId)}: {userId} started.");
+
         var child = await childRepository.GetByFilterNoTracking(c => c.Id == childDto.Id, $"{nameof(Child.Parent)}")
                         .SingleOrDefaultAsync()
                         .ConfigureAwait(false)
                     ?? throw new UnauthorizedAccessException($"User: {userId} is trying to update not existing Child (Id = {childDto.Id}).");
->>>>>>> 477b9dff
 
         if (child.Parent.UserId != userId)
         {
@@ -288,38 +214,26 @@
             childDto.ParentId = child.ParentId;
         }
 
-        var updatedChild = await childRepository.Update(childDto.ToDomain()).ConfigureAwait(false);
+            var updatedChild = await childRepository.Update(mapper.Map<Child>(childDto)).ConfigureAwait(false);
 
         logger.LogDebug($"Child with Id = {updatedChild.Id} was updated succesfully.");
 
-        return updatedChild.ToModel();
-    }
+            return mapper.Map<ChildDto>(updatedChild);
+        }
 
     /// <inheritdoc/>
     public async Task DeleteChildCheckingItsUserIdProperty(Guid id, string userId)
     {
         this.ValidateUserId(userId);
 
-<<<<<<< HEAD
-            var updatedChild = await childRepository.Update(mapper.Map<Child>(childDto)).ConfigureAwait(false);
-=======
         logger.LogDebug($"Deleting the child with Id: {id} and {nameof(userId)}: {userId} started.");
->>>>>>> 477b9dff
 
         var child = await childRepository.GetByFilterNoTracking(c => c.Id == id, $"{nameof(Child.Parent)}")
                         .SingleOrDefaultAsync()
                         .ConfigureAwait(false)
                     ?? throw new UnauthorizedAccessException($"User: {userId} is trying to delete not existing Child (Id = {id}).");
 
-<<<<<<< HEAD
-            return mapper.Map<ChildDto>(updatedChild);
-        }
-
-        /// <inheritdoc/>
-        public async Task DeleteChildCheckingItsUserIdProperty(Guid id, string userId)
-=======
         if (child.Parent.UserId != userId)
->>>>>>> 477b9dff
         {
             throw new UnauthorizedAccessException($"User: {userId} is not authorized to delete not his own child. Child Id = {id}");
         }
@@ -352,11 +266,12 @@
         }
     }
 
-    private void ValidateId(long id)
-    {
-        if (id < 1)
-        {
-            throw new ArgumentException($"The {nameof(id)} parameter has to be greater than zero.");
+        private void ValidateId(long id)
+        {
+            if (id < 1)
+            {
+                throw new ArgumentException($"The {nameof(id)} parameter has to be greater than zero.");
+            }
         }
 
         private Expression<Func<Child, bool>> PredicateBuild(SearchStringFilter filter)
