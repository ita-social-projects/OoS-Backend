﻿using System;
using System.Collections.Generic;
using System.Linq;
using System.Linq.Expressions;
using System.Threading.Tasks;
using Microsoft.EntityFrameworkCore;
using Microsoft.Extensions.Localization;
using Microsoft.Extensions.Logging;
using OutOfSchool.Common.Extensions;
using OutOfSchool.Services.Enums;
using OutOfSchool.Services.Models;
using OutOfSchool.Services.Repository;
using OutOfSchool.WebApi.Extensions;
using OutOfSchool.WebApi.Models;
using OutOfSchool.WebApi.Models.Providers;
using OutOfSchool.WebApi.Util;

namespace OutOfSchool.WebApi.Services;

/// <summary>
/// Service with business logic for ParentController.
/// </summary>
public class ParentService : IParentService
{
    private readonly IParentRepository repositoryParent;
    private readonly IEntityRepository<User> repositoryUser;
    private readonly ILogger<ParentService> logger;
    private readonly IStringLocalizer<SharedResource> localizer;

    /// <summary>
    /// Initializes a new instance of the <see cref="ParentService"/> class.
    /// </summary>
    /// <param name="repositoryParent">Repository for parent entity.</param>
    /// <param name="repositoryUser">Repository for user entity.</param>
    /// <param name="logger">Logger.</param>
    /// <param name="localizer">Localizer.</param>
    public ParentService(IParentRepository repositoryParent, IEntityRepository<User> repositoryUser, ILogger<ParentService> logger, IStringLocalizer<SharedResource> localizer)
    {
        this.localizer = localizer;
        this.repositoryParent = repositoryParent;
        this.repositoryUser = repositoryUser;
        this.logger = logger;
    }

    /// <inheritdoc/>
    public async Task<ParentDTO> Create(ParentDTO dto)
    {
        logger.LogInformation("Parent creating was started");

        Func<Task<Parent>> operation = async () => await repositoryParent.Create(dto.ToDomain()).ConfigureAwait(false);

        var newParent = await repositoryParent.RunInTransaction(operation).ConfigureAwait(false);

        logger.LogInformation($"Parent with Id = {newParent?.Id} created successfully.");

        return newParent.ToModel();
    }

    /// <inheritdoc/>
    public async Task Delete(Guid id)
    {
        logger.LogInformation($"Deleting Parent with Id = {id} started.");

        var entity = new Parent() { Id = id };

        try
        {
            await repositoryParent.Delete(entity).ConfigureAwait(false);

            logger.LogInformation($"Parent with Id = {id} succesfully deleted.");
        }
        catch (DbUpdateConcurrencyException)
        {
            logger.LogError($"Deleting failed. Parent with Id = {id} doesn't exist in the system.");
            throw;
        }
    }

    /// <inheritdoc/>
    public async Task<IEnumerable<ParentDTO>> GetAll()
    {
        logger.LogInformation("Getting all Parents started.");

        var parents = await this.repositoryParent.GetAll().ConfigureAwait(false);

        logger.LogInformation(!parents.Any()
            ? "Parent table is empty."
            : $"All {parents.Count()} records were successfully received from the Parent table");

        return parents.Select(parent => parent.ToModel()).ToList();
    }

<<<<<<< HEAD
            filter ??= new SearchStringFilter();
=======
    /// <inheritdoc/>
    public async Task<SearchResult<ParentDTO>> GetByFilter(SearchStringFilter filter)
    {
        logger.LogInformation("Getting all Parents started (by filter).");
>>>>>>> 477b9dff

        if (filter is null)
        {
            filter = new SearchStringFilter();
        }

        var filterPredicate = PredicateBuild(filter);

        int count = await repositoryParent.Count(filterPredicate).ConfigureAwait(false);

        var sortExpression = new Dictionary<Expression<Func<Parent, object>>, SortDirection>
        {
            { x => x.User.FirstName, SortDirection.Ascending },
        };

        var parents = await repositoryParent
            .Get(filter.From, filter.Size, string.Empty, filterPredicate, sortExpression)
            .ToListAsync()
            .ConfigureAwait(false);

        logger.LogInformation(!parents.Any()
            ? "Parents table is empty."
            : $"All {parents.Count} records were successfully received from the Parent table");

        var result = new SearchResult<ParentDTO>()
        {
            TotalAmount = count,
            Entities = parents.Select(entity => entity.ToModel()).ToList(),
        };

        return result;
    }

    /// <inheritdoc/>
    public async Task<ParentDTO> GetByUserId(string id)
    {
        logger.LogInformation($"Getting Parent by UserId started. Looking UserId is {id}.");

        Expression<Func<Parent, bool>> filter = p => p.UserId == id;

        var parents = await repositoryParent.GetByFilter(filter).ConfigureAwait(false);

        if (!parents.Any())
        {
            throw new ArgumentException(localizer["There is no Parent in the Db with such User id"], nameof(id));
        }

        logger.LogInformation($"Successfully got a Parent with UserId = {id}.");

        return parents.FirstOrDefault().ToModel();
    }

    /// <inheritdoc/>
    public async Task<ParentDTO> GetById(Guid id)
    {
        logger.LogInformation($"Getting Parent by Id started. Looking Id = {id}.");

        var parent = await repositoryParent.GetById(id).ConfigureAwait(false);

        if (parent == null)
        {
            throw new ArgumentOutOfRangeException(
                nameof(id),
                localizer["The id cannot be greater than number of table entities."]);
        }

        logger.LogInformation($"Successfully got a Parent with Id = {id}.");

        return parent.ToModel();
    }

    /// <inheritdoc/>
    public async Task<ShortUserDto> Update(ShortUserDto dto)
    {
        logger.LogInformation($"Updating Parent with User Id = {dto?.Id} started.");

        try
        {
            Expression<Func<User, bool>> filter = p => p.Id == dto.Id;

            var users = repositoryUser.GetByFilterNoTracking(filter);

            var updatedUser = await repositoryUser.Update(dto.ToDomain(users.FirstOrDefault())).ConfigureAwait(false);

            logger.LogInformation($"User with Id = {updatedUser?.Id} updated succesfully.");

            return updatedUser.ToModel();
        }
        catch (DbUpdateConcurrencyException)
        {
            logger.LogError($"Updating failed. User with Id = {dto?.Id} doesn't exist in the system.");
            throw;
        }
    }

    private Expression<Func<Parent, bool>> PredicateBuild(SearchStringFilter filter)
    {
        var predicate = PredicateBuilder.True<Parent>();

        if (!string.IsNullOrWhiteSpace(filter.SearchString))
        {
            var tempPredicate = PredicateBuilder.False<Parent>();

            foreach (var word in filter.SearchString.Split(' ', ',', StringSplitOptions.RemoveEmptyEntries))
            {
<<<<<<< HEAD
                var tempPredicate = PredicateBuilder.False<Parent>();

                foreach (var word in filter.SearchString.Split(' ', ',', StringSplitOptions.RemoveEmptyEntries))
                {
                    tempPredicate = tempPredicate.Or(
                        x => x.User.FirstName.StartsWith(word, StringComparison.InvariantCultureIgnoreCase)
                            || x.User.LastName.StartsWith(word, StringComparison.InvariantCultureIgnoreCase)
                            || x.User.MiddleName.StartsWith(word, StringComparison.InvariantCultureIgnoreCase)
                            || x.User.Email.StartsWith(word, StringComparison.InvariantCultureIgnoreCase)
                            || x.User.PhoneNumber.Contains(word, StringComparison.InvariantCulture));
                }

                predicate = predicate.And(tempPredicate);
=======
                tempPredicate = tempPredicate.Or(
                    x => x.User.FirstName.StartsWith(word, StringComparison.InvariantCulture)
                         || x.User.LastName.StartsWith(word, StringComparison.InvariantCulture)
                         || x.User.MiddleName.StartsWith(word, StringComparison.InvariantCulture)
                         || x.User.Email.StartsWith(word, StringComparison.InvariantCulture)
                         || x.User.PhoneNumber.Contains(word, StringComparison.InvariantCulture));
>>>>>>> 477b9dff
            }

            predicate = predicate.And(tempPredicate);
        }

        return predicate;
    }
}<|MERGE_RESOLUTION|>--- conflicted
+++ resolved
@@ -90,19 +90,12 @@
         return parents.Select(parent => parent.ToModel()).ToList();
     }
 
-<<<<<<< HEAD
+    /// <inheritdoc/>
+    public async Task<SearchResult<ParentDTO>> GetByFilter(SearchStringFilter filter)
+    {
+        logger.LogInformation("Getting all Parents started (by filter).");
+
             filter ??= new SearchStringFilter();
-=======
-    /// <inheritdoc/>
-    public async Task<SearchResult<ParentDTO>> GetByFilter(SearchStringFilter filter)
-    {
-        logger.LogInformation("Getting all Parents started (by filter).");
->>>>>>> 477b9dff
-
-        if (filter is null)
-        {
-            filter = new SearchStringFilter();
-        }
 
         var filterPredicate = PredicateBuild(filter);
 
@@ -200,11 +193,6 @@
         if (!string.IsNullOrWhiteSpace(filter.SearchString))
         {
             var tempPredicate = PredicateBuilder.False<Parent>();
-
-            foreach (var word in filter.SearchString.Split(' ', ',', StringSplitOptions.RemoveEmptyEntries))
-            {
-<<<<<<< HEAD
-                var tempPredicate = PredicateBuilder.False<Parent>();
 
                 foreach (var word in filter.SearchString.Split(' ', ',', StringSplitOptions.RemoveEmptyEntries))
                 {
@@ -216,17 +204,6 @@
                             || x.User.PhoneNumber.Contains(word, StringComparison.InvariantCulture));
                 }
 
-                predicate = predicate.And(tempPredicate);
-=======
-                tempPredicate = tempPredicate.Or(
-                    x => x.User.FirstName.StartsWith(word, StringComparison.InvariantCulture)
-                         || x.User.LastName.StartsWith(word, StringComparison.InvariantCulture)
-                         || x.User.MiddleName.StartsWith(word, StringComparison.InvariantCulture)
-                         || x.User.Email.StartsWith(word, StringComparison.InvariantCulture)
-                         || x.User.PhoneNumber.Contains(word, StringComparison.InvariantCulture));
->>>>>>> 477b9dff
-            }
-
             predicate = predicate.And(tempPredicate);
         }
 
