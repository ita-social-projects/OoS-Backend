﻿using System.Linq.Expressions;
using AutoMapper;
using Elasticsearch.Net;
using Nest;
using OutOfSchool.Services.Enums;
using OutOfSchool.Services.Repository;
using OutOfSchool.WebApi.Enums;
using OutOfSchool.WebApi.Models;
using OutOfSchool.WebApi.Models.Workshop;
using OutOfSchool.WebApi.Services.Strategies.Interfaces;

namespace OutOfSchool.WebApi.Services;

public class WorkshopServicesCombiner : IWorkshopServicesCombiner, INotificationReciever
{
    private protected readonly IWorkshopService workshopService; // make it private after removing v2 version
    private protected readonly IElasticsearchSynchronizationService elasticsearchSynchronizationService; // make it private after removing v2 version
    private readonly INotificationService notificationService;
    private readonly IEntityRepository<long, Favorite> favoriteRepository;
    private readonly IApplicationRepository applicationRepository;
    private readonly IWorkshopStrategy workshopStrategy;
    private readonly ICurrentUserService currentUserService;
    private readonly IMinistryAdminService ministryAdminService;
    private readonly IRegionAdminService regionAdminService;
    private readonly ICodeficatorService codeficatorService;
    private readonly IElasticsearchProvider<WorkshopES, WorkshopFilterES> esProvider;
    private readonly IMapper mapper;

    public WorkshopServicesCombiner(
        IWorkshopService workshopService,
        IElasticsearchSynchronizationService elasticsearchSynchronizationService,
        INotificationService notificationService,
        IEntityRepository<long, Favorite> favoriteRepository,
        IApplicationRepository applicationRepository,
        IWorkshopStrategy workshopStrategy,
        ICurrentUserService currentUserService,
        IMinistryAdminService ministryAdminService,
        IRegionAdminService regionAdminService,
        ICodeficatorService codeficatorService,
        IElasticsearchProvider<WorkshopES, WorkshopFilterES> esProvider,
        IMapper mapper)
    {
        this.workshopService = workshopService;
        this.elasticsearchSynchronizationService = elasticsearchSynchronizationService;
        this.notificationService = notificationService;
        this.favoriteRepository = favoriteRepository;
        this.applicationRepository = applicationRepository;
        this.workshopStrategy = workshopStrategy;
        this.currentUserService = currentUserService ?? throw new ArgumentNullException(nameof(currentUserService));
        this.ministryAdminService = ministryAdminService ?? throw new ArgumentNullException(nameof(ministryAdminService));
        this.regionAdminService = regionAdminService ?? throw new ArgumentNullException(nameof(regionAdminService));
        this.codeficatorService = codeficatorService ?? throw new ArgumentNullException(nameof(codeficatorService));
        this.esProvider = esProvider ?? throw new ArgumentNullException(nameof(esProvider));
        this.mapper = mapper ?? throw new ArgumentNullException(nameof(mapper));
    }

    /// <inheritdoc/>
    public async Task<WorkshopDTO> Create(WorkshopDTO dto)
    {
        var workshop = await workshopService.Create(dto).ConfigureAwait(false);

        await elasticsearchSynchronizationService.AddNewRecordToElasticsearchSynchronizationTable(
                ElasticsearchSyncEntity.Workshop,
                workshop.Id,
                ElasticsearchSyncOperation.Create)
            .ConfigureAwait(false);

        return workshop;
    }

    /// <inheritdoc/>
    public async Task<WorkshopDTO> GetById(Guid id)
    {
        var workshop = await workshopService.GetById(id).ConfigureAwait(false);

        return workshop;
    }

    /// <inheritdoc/>
    public async Task<WorkshopDTO> Update(WorkshopDTO dto)
    {
        var workshop = await workshopService.Update(dto).ConfigureAwait(false);

        await elasticsearchSynchronizationService.AddNewRecordToElasticsearchSynchronizationTable(
                ElasticsearchSyncEntity.Workshop,
                workshop.Id,
                ElasticsearchSyncOperation.Update)
            .ConfigureAwait(false);

        return workshop;
    }

    /// <inheritdoc/>
    public async Task<WorkshopStatusDto> UpdateStatus(WorkshopStatusDto dto)
    {
        _ = dto ?? throw new ArgumentNullException(nameof(dto));

        var workshopDto = await workshopService.UpdateStatus(dto).ConfigureAwait(false);

        var additionalData = new Dictionary<string, string>()
        {
            { "Status", workshopDto.Status.ToString() },
            { "Title", workshopDto.Title },
        };

        await notificationService.Create(
            NotificationType.Workshop,
            NotificationAction.Update,
            workshopDto.WorkshopId,
            this,
            additionalData).ConfigureAwait(false);

        return dto;
    }

    /// <inheritdoc/>
<<<<<<< HEAD
    public async Task<IEnumerable<Workshop>> UpdateProviderTitle(Guid providerId, string providerTitle)
    {
        var workshops = await workshopService.UpdateProviderTitle(providerId, providerTitle).ConfigureAwait(false);
=======
    public async Task<IEnumerable<Workshop>> PartialUpdateByProvider(Guid providerId, string providerTitle)
    {
        var workshops = await workshopService.PartialUpdateByProvider(providerId, providerTitle).ConfigureAwait(false);
>>>>>>> d8ca56e0

        foreach (var workshop in workshops)
        {
            await esProvider
                .PartialUpdateEntityAsync(workshop.Id, new WorkshopProviderTitleES { ProviderTitle = providerTitle })
                .ConfigureAwait(false);
        }

        return workshops;
    }

    /// <inheritdoc/>
    public async Task<IEnumerable<Workshop>> BlockByProvider(Provider provider)
    {
        var workshops = await workshopService.BlockByProvider(provider).ConfigureAwait(false);

        foreach (var workshop in workshops)
        {
            await elasticsearchSynchronizationService.AddNewRecordToElasticsearchSynchronizationTable(
                    ElasticsearchSyncEntity.Workshop,
                    workshop.Id,
                    ElasticsearchSyncOperation.Update)
                .ConfigureAwait(false);
        }

        return workshops;
    }

    /// <inheritdoc/>
    public async Task Delete(Guid id)
    {
        await workshopService.Delete(id).ConfigureAwait(false);

        await elasticsearchSynchronizationService.AddNewRecordToElasticsearchSynchronizationTable(
                ElasticsearchSyncEntity.Workshop,
                id,
                ElasticsearchSyncOperation.Delete)
            .ConfigureAwait(false);
    }

    /// <inheritdoc/>
    public async Task<SearchResult<WorkshopCard>> GetAll(OffsetFilter offsetFilter)
    {
        if (offsetFilter == null)
        {
            offsetFilter = new OffsetFilter();
        }

        var filter = new WorkshopFilter()
        {
            Size = offsetFilter.Size,
            From = offsetFilter.From,
            OrderByField = OrderBy.Id.ToString(),
        };

        return await workshopStrategy.SearchAsync(filter);
    }

    /// <inheritdoc/>
    public async Task<SearchResult<WorkshopCard>> GetByFilter(WorkshopFilter filter)
    {
        if (!IsFilterValid(filter))
        {
            return new SearchResult<WorkshopCard> { TotalAmount = 0, Entities = new List<WorkshopCard>() };
        }

        SearchResult<WorkshopCard> workshops;

        if (currentUserService.IsAdmin())
        {
            var settlementsFilter = mapper.Map<WorkshopBySettlementsFilter>(filter);

            if (currentUserService.IsMinistryAdmin())
            {
                var ministryAdmin = await ministryAdminService.GetByUserId(currentUserService.UserId);
                settlementsFilter.InstitutionId = ministryAdmin.InstitutionId;
            }

            if (currentUserService.IsRegionAdmin())
            {
                var regionAdmin = await regionAdminService.GetByUserId(currentUserService.UserId);
                settlementsFilter.InstitutionId = regionAdmin.InstitutionId;
                settlementsFilter.SettlementsIds = await codeficatorService
                    .GetAllChildrenIdsByParentIdAsync(regionAdmin.CATOTTGId).ConfigureAwait(false);
            }

            workshops = await workshopService.GetByFilter(settlementsFilter).ConfigureAwait(false);
        }
        else
        {
            workshops = await workshopStrategy.SearchAsync(filter);
        }

        return workshops;
    }

    /// <inheritdoc/>
    public async Task<List<ShortEntityDto>> GetWorkshopListByProviderId(Guid providerId)
    {
        return await workshopService.GetWorkshopListByProviderId(providerId).ConfigureAwait(false);
    }

    /// <inheritdoc/>
    public async Task<List<ShortEntityDto>> GetWorkshopListByProviderAdminId(string providerAdminId)
    {
        return await workshopService.GetWorkshopListByProviderAdminId(providerAdminId).ConfigureAwait(false);
    }

    /// <inheritdoc/>
    public async Task<SearchResult<T>> GetByProviderId<T>(Guid id, ExcludeIdFilter filter)
        where T : WorkshopBaseCard
    {
        var workshopBaseCards = await workshopService.GetByProviderId<T>(id, filter).ConfigureAwait(false);

        return workshopBaseCards;
    }

    /// <inheritdoc/>
    public async Task<Guid> GetWorkshopProviderId(Guid workshopId) =>
        await workshopService.GetWorkshopProviderOwnerIdAsync(workshopId).ConfigureAwait(false);

    public async Task<IEnumerable<string>> GetNotificationsRecipientIds(
        NotificationAction action,
        Dictionary<string, string> additionalData,
        Guid objectId)
    {
        var recipientIds = new List<string>();

        var favoriteWorkshopUsersIds = await favoriteRepository.Get(where: x => x.WorkshopId == objectId)
            .Select(x => x.UserId)
            .ToListAsync()
            .ConfigureAwait(false);

        Expression<Func<Application, bool>> predicate =
            x => x.Status != ApplicationStatus.Left
                 && x.WorkshopId == objectId;

        var appliedUsersIds = await applicationRepository.Get(where: predicate)
            .Select(x => x.Parent.UserId)
            .ToListAsync()
            .ConfigureAwait(false);

        recipientIds.AddRange(favoriteWorkshopUsersIds);
        recipientIds.AddRange(appliedUsersIds);

        return recipientIds.Distinct();
    }

    private bool IsFilterValid(WorkshopFilter filter)
    {
        return filter != null && filter.MaxStartTime >= filter.MinStartTime
                              && filter.MaxAge >= filter.MinAge
                              && filter.MaxPrice >= filter.MinPrice;
    }
}<|MERGE_RESOLUTION|>--- conflicted
+++ resolved
@@ -114,15 +114,9 @@
     }
 
     /// <inheritdoc/>
-<<<<<<< HEAD
     public async Task<IEnumerable<Workshop>> UpdateProviderTitle(Guid providerId, string providerTitle)
     {
         var workshops = await workshopService.UpdateProviderTitle(providerId, providerTitle).ConfigureAwait(false);
-=======
-    public async Task<IEnumerable<Workshop>> PartialUpdateByProvider(Guid providerId, string providerTitle)
-    {
-        var workshops = await workshopService.PartialUpdateByProvider(providerId, providerTitle).ConfigureAwait(false);
->>>>>>> d8ca56e0
 
         foreach (var workshop in workshops)
         {
