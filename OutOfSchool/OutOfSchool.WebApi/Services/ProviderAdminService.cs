--- conflicted
+++ resolved
@@ -302,11 +302,7 @@
                     var dto = mapper.Map<ProviderAdminDto>(user);
                     dto.IsDeputy = pa.IsDeputy;
 
-<<<<<<< HEAD
-                    if (!user.IsBlocked)
-=======
                     if (user.IsBlocked)
->>>>>>> 85ab0a42
                     {
                         dto.AccountStatus = AccountStatus.Blocked;
                     }
