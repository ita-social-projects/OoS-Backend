﻿using System.Linq.Expressions;
using AutoMapper;
using Microsoft.AspNetCore.Mvc;
using Microsoft.Extensions.Options;
using Newtonsoft.Json;
using OutOfSchool.Common.Enums;
using OutOfSchool.Common.Models;
using OutOfSchool.Common.Responses;
using OutOfSchool.WebApi.Models;
using OutOfSchool.WebApi.Models.Workshops;

namespace OutOfSchool.WebApi.Services;

public class ProviderAdminService : CommunicationService, IProviderAdminService
{
    private readonly string includingPropertiesForMaping = $"{nameof(ProviderAdmin.ManagedWorkshops)}";

    private readonly AuthorizationServerConfig authorizationServerConfig;
    private readonly ProviderAdminConfig providerAdminConfig;
    private readonly IEntityRepositorySoftDeleted<string, User> userRepository;
    private readonly IProviderAdminRepository providerAdminRepository;
    private readonly IMapper mapper;
    private readonly IProviderAdminOperationsService providerAdminOperationsService;
    private readonly IWorkshopService workshopService;
    private readonly ICurrentUserService currentUserService;

    public ProviderAdminService(
        IHttpClientFactory httpClientFactory,
        IOptions<AuthorizationServerConfig> authorizationServerConfig,
        IOptions<ProviderAdminConfig> providerAdminConfig,
        IOptions<CommunicationConfig> communicationConfig,
        IProviderAdminRepository providerAdminRepository,
        IEntityRepositorySoftDeleted<string, User> userRepository,
        IMapper mapper,
        ILogger<ProviderAdminService> logger,
        IProviderAdminOperationsService providerAdminOperationsService,
        IWorkshopService workshopService,
        ICurrentUserService currentUserService)
        : base(httpClientFactory, communicationConfig, logger)
    {
        this.authorizationServerConfig = authorizationServerConfig.Value;
        this.providerAdminConfig = providerAdminConfig.Value;
        this.providerAdminRepository = providerAdminRepository;
        this.userRepository = userRepository;
        this.mapper = mapper;
        this.providerAdminOperationsService = providerAdminOperationsService;
        this.workshopService = workshopService;
        this.currentUserService = currentUserService;
    }

    public async Task<Either<ErrorResponse, CreateProviderAdminDto>> CreateProviderAdminAsync(
        string userId,
        CreateProviderAdminDto providerAdminDto,
        string token)
    {
        Logger.LogDebug("ProviderAdmin creating was started. User(id): {UserId}", userId);

        var hasAccess = await IsAllowedCreateAsync(providerAdminDto.ProviderId, userId, providerAdminDto.IsDeputy)
            .ConfigureAwait(true);

        if (!hasAccess)
        {
            Logger.LogError("User(id): {UserId} doesn't have permission to create provider admin", userId);
            return new ErrorResponse
            {
                HttpStatusCode = HttpStatusCode.Forbidden,
                ApiErrorResponse = new ApiErrorResponse(new List<ApiError>()
                {
                    ApiErrorsTypes.ProviderAdmin.UserDontHavePermissionToCreate(userId),
                }),
            };
        }

        var numberProviderAdminsLessThanMax = await providerAdminRepository
            .GetNumberProviderAdminsAsync(providerAdminDto.ProviderId)
            .ConfigureAwait(false);

        if (numberProviderAdminsLessThanMax >= providerAdminConfig.MaxNumberAdmins)
        {
            Logger.LogError(
                "Admin was not created by User(id): {UserId}. Limit on the number of admins has been exceeded for the Provider(id): {ProviderId}",
                userId,
                providerAdminDto.ProviderId);

            return new ErrorResponse
            {
                HttpStatusCode = HttpStatusCode.MethodNotAllowed,
            };
        }

        return await providerAdminOperationsService
            .CreateProviderAdminAsync(userId, providerAdminDto, token)
            .ConfigureAwait(false);
    }

    public async Task<Either<ErrorResponse, UpdateProviderAdminDto>> UpdateProviderAdminAsync(
        UpdateProviderAdminDto providerAdminModel,
        string userId,
        Guid providerId,
        string token)
    {
        _ = providerAdminModel ?? throw new ArgumentNullException(nameof(providerAdminModel));

        Logger.LogDebug("ProviderAdmin(id): {ProviderAdminId} updating was started. User(id): {UserId}", providerAdminModel.Id, userId);

        var hasAccess = await IsAllowedAsync(providerId, userId)
            .ConfigureAwait(true);

        if (!hasAccess)
        {
            Logger.LogError("User(id): {UserId} doesn't have permission to update provider admin", userId);

            return new ErrorResponse
            {
                HttpStatusCode = HttpStatusCode.Forbidden,
            };
        }

        var provideradmin = await providerAdminRepository.GetByIdAsync(providerAdminModel.Id, providerId)
            .ConfigureAwait(false);

        if (provideradmin is null)
        {
            Logger.LogError("ProviderAdmin(id) {ProviderAdminId} not found. User(id): {UserId}", providerAdminModel.Id, userId);

            return new ErrorResponse
            {
                HttpStatusCode = HttpStatusCode.NotFound,
            };
        }

        var request = new Request()
        {
            HttpMethodType = HttpMethodType.Put,
            Url = new Uri(authorizationServerConfig.Authority, CommunicationConstants.UpdateProviderAdmin + providerAdminModel.Id),
            Token = token,
            Data = providerAdminModel,
        };

        Logger.LogDebug(
            "{HttpMethodType} Request was sent. User(id): {UserId}. Url: {Url}",
            request.HttpMethodType,
            userId,
            request.Url);

        var response = await SendRequest<ResponseDto>(request)
            .ConfigureAwait(false);

        return response
            .FlatMap<ResponseDto>(r => r.IsSuccess
                ? r
                : new ErrorResponse
                {
                    HttpStatusCode = r.HttpStatusCode,
                    Message = r.Message,
                })
            .Map(result => result.Result is not null
                ? JsonConvert
                    .DeserializeObject<UpdateProviderAdminDto>(result.Result.ToString())
                : null);
    }

    public async Task<Either<ErrorResponse, ActionResult>> DeleteProviderAdminAsync(
        string providerAdminId,
        string userId,
        Guid providerId,
        string token)
    {
        Logger.LogDebug("ProviderAdmin(id): {ProviderAdminId} deleting was started. User(id): {UserId}", providerAdminId, userId);

        var hasAccess = await IsAllowedAsync(providerId, userId)
            .ConfigureAwait(true);

        if (!hasAccess)
        {
            Logger.LogError("User(id): {UserId} doesn't have permission to delete provider admin", userId);

            return new ErrorResponse
            {
                HttpStatusCode = HttpStatusCode.Forbidden,
            };
        }

        var provideradmin = await providerAdminRepository.GetByIdAsync(providerAdminId, providerId)
            .ConfigureAwait(false);

        if (provideradmin is null)
        {
            Logger.LogError("ProviderAdmin(id) {ProviderAdminId} not found. User(id): {UserId}", providerAdminId, userId);

            return new ErrorResponse
            {
                HttpStatusCode = HttpStatusCode.NotFound,
            };
        }

        var request = new Request()
        {
            HttpMethodType = HttpMethodType.Delete,
            Url = new Uri(authorizationServerConfig.Authority, CommunicationConstants.DeleteProviderAdmin + providerAdminId),
            Token = token,
        };

        Logger.LogDebug(
            "{HttpMethodType} Request was sent. User(id): {UserId}. Url: {Url}",
            request.HttpMethodType,
            userId,
            request.Url);

        var response = await SendRequest<ResponseDto>(request)
            .ConfigureAwait(false);

        return response
            .FlatMap<ResponseDto>(r => r.IsSuccess
                ? r
                : new ErrorResponse
                {
                    HttpStatusCode = r.HttpStatusCode,
                    Message = r.Message,
                })
            .Map(result => result.Result is not null
                ? JsonConvert
                    .DeserializeObject<ActionResult>(result.Result.ToString())
                : null);
    }

    public async Task<Either<ErrorResponse, ActionResult>> BlockProviderAdminAsync(
        string providerAdminId,
        string userId,
        Guid providerId,
        string token,
        bool isBlocked)
    {
        Logger.LogDebug("ProviderAdmin(id): {ProviderAdminId} blocking was started. User(id): {UserId}", providerAdminId, userId);

        var hasAccess = await IsAllowedAsync(providerId, userId)
            .ConfigureAwait(true);

        if (!hasAccess)
        {
            Logger.LogError("User(id): {UserId} doesn't have permission to block provider admin", userId);

            return new ErrorResponse
            {
                HttpStatusCode = HttpStatusCode.Forbidden,
            };
        }

        var providerAdmin = await providerAdminRepository.GetByIdAsync(providerAdminId, providerId)
            .ConfigureAwait(false);

        if (providerAdmin is null)
        {
            Logger.LogError("ProviderAdmin(id) {ProviderAdminId} not found. User(id): {UserId}", providerAdminId, userId);

            return new ErrorResponse
            {
                HttpStatusCode = HttpStatusCode.NotFound,
            };
        }

        providerAdmin.BlockingType = isBlocked ? BlockingType.Manually : BlockingType.None;
        _ = await providerAdminRepository.Update(providerAdmin).ConfigureAwait(false);

        var request = new Request()
        {
            HttpMethodType = HttpMethodType.Put,
            Url = new Uri(authorizationServerConfig.Authority, string.Concat(
                CommunicationConstants.BlockProviderAdmin,
                providerAdminId,
                new PathString("/"),
                isBlocked)),
            Token = token,
        };

        Logger.LogDebug(
            "{HttpMethodType} Request was sent. User(id): {UserId}. Url: {Url}",
            request.HttpMethodType,
            userId,
            request.Url);

        var response = await SendRequest<ResponseDto>(request)
            .ConfigureAwait(false);

        return response
            .FlatMap<ResponseDto>(r => r.IsSuccess
                ? r
                : new ErrorResponse
                {
                    HttpStatusCode = r.HttpStatusCode,
                    Message = r.Message,
                })
            .Map(result => result.Result is not null
                ? JsonConvert
                    .DeserializeObject<ActionResult>(result.Result.ToString())
                : null);
    }

    public async Task<Either<ErrorResponse, ActionResult>> BlockProviderAdminsAndDeputiesByProviderAsync(
        Guid providerId,
        string userId,
        string token,
        bool isBlocked)
    {
        var providerAdmins = await providerAdminRepository.GetByFilter(x => x.ProviderId == providerId).ConfigureAwait(false);

        var blockingType = isBlocked ? BlockingType.Automatically : BlockingType.None;

        foreach (var providerAdmin in providerAdmins)
        {
            if (providerAdmin.BlockingType != BlockingType.Manually)
            {
                providerAdmin.BlockingType = blockingType;
                _ = await providerAdminRepository.Update(providerAdmin).ConfigureAwait(false);
            }
        }

        var request = new Request()
        {
            HttpMethodType = HttpMethodType.Put,
            Url = new Uri(authorizationServerConfig.Authority, string.Concat(
                CommunicationConstants.BlockProviderAdminByProvider,
                providerId,
                new PathString("/"),
                isBlocked)),
            Token = token,
        };

        var response = await SendRequest<ResponseDto>(request)
            .ConfigureAwait(false);

        return response
            .FlatMap<ResponseDto>(r => r.IsSuccess
                ? r
                : new ErrorResponse
                {
                    HttpStatusCode = r.HttpStatusCode,
                    Message = r.Message,
                })
            .Map(result => result.Result is not null
                ? JsonConvert
                    .DeserializeObject<ActionResult>(result.Result.ToString())
                : null);
    }

    public async Task<bool> IsAllowedCreateAsync(Guid providerId, string userId, bool isDeputy)
    {
        bool providerAdminDeputy = await providerAdminRepository
            .IsExistProviderAdminDeputyWithUserIdAsync(providerId, userId)
            .ConfigureAwait(false);

        bool provider = await providerAdminRepository.IsExistProviderWithUserIdAsync(userId)
            .ConfigureAwait(false);

        // provider admin deputy can create only assistants
        return (providerAdminDeputy && !isDeputy) || provider;
    }

    public async Task<bool> IsAllowedAsync(Guid providerId, string userId)
    {
        bool provider = await providerAdminRepository.IsExistProviderWithUserIdAsync(userId)
            .ConfigureAwait(false);

        return provider;
    }

    public async Task GiveAssistantAccessToWorkshop(string userId, Guid workshopId)
    {
        await providerAdminRepository.AddRelatedWorkshopForAssistant(userId, workshopId).ConfigureAwait(false);
        Logger.LogDebug("Assistant provider admin(id): {UserId} now is related to workshop(id): {WorkshopId}", userId, workshopId);
    }

    public async Task<IEnumerable<Guid>> GetRelatedWorkshopIdsForProviderAdmins(string userId)
    {
        var providersAdmins = await providerAdminRepository.GetByFilter(p => p.UserId == userId && !p.IsDeputy)
            .ConfigureAwait(false);
        return providersAdmins.SelectMany(admin => admin.ManagedWorkshops, (_, workshops) => new { workshops })
            .Select(x => x.workshops.Id);
    }

    /// <inheritdoc/>
    public async Task<SearchResult<WorkshopProviderViewCard>> GetWorkshopsThatProviderAdminCanManage(
        string userId,
        bool isProviderDeputy)
    {
        var providersAdmins = (await providerAdminRepository
            .GetByFilter(p => p.UserId == userId && p.IsDeputy == isProviderDeputy, includingPropertiesForMaping))
            .ToList();

        if (!providersAdmins.Any())
        {
            return new SearchResult<WorkshopProviderViewCard>()
            {
                Entities = new List<WorkshopProviderViewCard>(),
                TotalAmount = 0,
            };
        }

        if (isProviderDeputy)
        {
            var providerAdmin = providersAdmins.SingleOrDefault(x => x.IsDeputy);
            if (providerAdmin == null)
            {
                return new SearchResult<WorkshopProviderViewCard>()
                {
                    Entities = new List<WorkshopProviderViewCard>(),
                    TotalAmount = 0,
                };
            }

            var filter = new ExcludeIdFilter() { From = 0, Size = int.MaxValue };
            return await workshopService.GetByProviderId(providerAdmin.ProviderId, filter).ConfigureAwait(false);
        }

        var pa = providersAdmins.SingleOrDefault();

        var workshops = pa is not null
            ? pa.ManagedWorkshops.Select(workshop => mapper.Map<WorkshopProviderViewCard>(workshop)).ToList()
            : new List<WorkshopProviderViewCard>();

        return new SearchResult<WorkshopProviderViewCard>()
        {
            Entities = workshops,
            TotalAmount = workshops.Count,
        };
    }

    /// <inheritdoc/>
    public async Task<ProviderAdminProviderRelationDto> GetById(string userId)
    {
        var providerAdmin = (await providerAdminRepository.GetByFilter(p => p.UserId == userId).ConfigureAwait(false))
            .SingleOrDefault();

        if (providerAdmin == null)
        {
            return null;
        }

        return mapper.Map<ProviderAdminProviderRelationDto>(providerAdmin);
    }

    public async Task<bool> CheckUserIsRelatedProviderAdmin(string userId, Guid providerId, Guid workshopId = default)
    {
        var providerAdmin = await providerAdminRepository.GetByIdAsync(userId, providerId).ConfigureAwait(false);

        if (!providerAdmin.IsDeputy && workshopId != Guid.Empty)
        {
            return providerAdmin.ManagedWorkshops.Any(w => w.Id == workshopId);
        }

        return providerAdmin != null;
    }

    public async Task<SearchResult<ProviderAdminDto>> GetFilteredRelatedProviderAdmins(string userId, ProviderAdminSearchFilter filter)
    {
        filter ??= new ProviderAdminSearchFilter();
        ModelValidationHelper.ValidateOffsetFilter(filter);

        var relatedAdmins = await GetRelatedProviderAdmins(userId).ConfigureAwait(false);

        int totalAmount;

        if (string.IsNullOrEmpty(filter.SearchString) && (filter.DeputyOnly == filter.AssistantsOnly))
        {
            totalAmount = relatedAdmins.Count();
        }
        else
        {
            var filterPredicate = PredicateBuild(filter).Compile();
            totalAmount = relatedAdmins.Count(filterPredicate);
            relatedAdmins = relatedAdmins.Where(filterPredicate);
        }

        var providerAdmins = relatedAdmins.Skip(filter.From).Take(filter.Size).ToList();

        var searchResult = new SearchResult<ProviderAdminDto>()
        {
            TotalAmount = totalAmount,
            Entities = providerAdmins,
        };

        return searchResult;
    }

    public async Task<IEnumerable<ProviderAdminDto>> GetRelatedProviderAdmins(string userId)
    {
        var provider = await providerAdminRepository.GetProviderWithUserIdAsync(userId).ConfigureAwait(false);
        List<ProviderAdmin> providerAdmins = new List<ProviderAdmin>();
        List<ProviderAdminDto> dtos = new List<ProviderAdminDto>();

        if (provider != null)
        {
            providerAdmins = (await providerAdminRepository.GetByFilter(pa => pa.ProviderId == provider.Id)
                    .ConfigureAwait(false))
                .ToList();
        }
        else
        {
            var providerAdmin =
                (await providerAdminRepository.GetByFilter(p => p.UserId == userId).ConfigureAwait(false))
                .SingleOrDefault();
            if (providerAdmin != null && providerAdmin.IsDeputy)
            {
                providerAdmins = (await providerAdminRepository
                    .GetByFilter(pa => pa.ProviderId == providerAdmin.ProviderId && !pa.IsDeputy)
                    .ConfigureAwait(false)).ToList();
            }
        }

        if (providerAdmins.Any())
        {
            foreach (var pa in providerAdmins)
            {
                var user = (await userRepository.GetByFilter(u => u.Id == pa.UserId).ConfigureAwait(false)).Single();
                var dto = mapper.Map<ProviderAdminDto>(user);
                dto.IsDeputy = pa.IsDeputy;
                dto.AccountStatus = AccountStatusExtensions.Convert(user);

                dtos.Add(dto);
            }
        }

        return dtos;
    }

    public async Task<IEnumerable<string>> GetProviderAdminsIds(Guid workshopId)
    {
        var providerAdmins = await providerAdminRepository.GetByFilter(p =>
            p.ManagedWorkshops.Any(w => w.Id == workshopId)
            && !p.IsDeputy).ConfigureAwait(false);

        return providerAdmins.Select(a => a.UserId);
    }

    public async Task<IEnumerable<string>> GetProviderDeputiesIds(Guid providerId)
    {
        var providersDeputies = await providerAdminRepository.GetByFilter(p => p.ProviderId == providerId
                                                                               && p.IsDeputy).ConfigureAwait(false);

        return providersDeputies.Select(d => d.UserId);
    }

/// <inheritdoc/>
    public async Task<FullProviderAdminDto> GetFullProviderAdmin(string providerAdminId)
    {
        var providerAdmin = await GetById(providerAdminId).ConfigureAwait(false);

        if (providerAdmin == null)
        {
            return null;
        }

        await CheckProviderOrDeputyRights(providerAdmin.ProviderId, providerAdmin.IsDeputy).ConfigureAwait(false);

        var user = (await userRepository.GetByFilter(u => u.Id == providerAdmin.UserId).ConfigureAwait(false))
            .SingleOrDefault();

        if (user == null)
        {
            Logger.LogWarning("User is null. Unable to retrieve FullProviderAdminDto.");

            return null;
        }

        var result = mapper.Map<FullProviderAdminDto>(user);

        result.WorkshopTitles = await workshopService.GetWorkshopListByProviderAdminId(providerAdminId).ConfigureAwait(false);

        result.IsDeputy = providerAdmin.IsDeputy;
<<<<<<< HEAD

        if (user.IsBlocked)
        {
            result.AccountStatus = AccountStatus.Blocked;
        }
        else
        {
            result.AccountStatus = user.LastLogin == DateTimeOffset.MinValue
                ? AccountStatus.NeverLogged
                : AccountStatus.Accepted;
        }
=======
        result.AccountStatus = AccountStatusExtensions.Convert(user);
>>>>>>> f01e612f

        return result;
    }

    public async Task<Either<ErrorResponse, ActionResult>> ReinviteProviderAdminAsync(
        string providerAdminId,
        string userId,
        string token)
    {
        Logger.LogDebug(
            "ProviderAdmin(id): {ProviderAdminId} reinvite was started. User(id): {UserId}",
            providerAdminId,
            userId);

        var providerAdmin = await GetById(providerAdminId).ConfigureAwait(false);
        if (providerAdmin == null)
        {
            return null;
        }

        await CheckProviderOrDeputyRights(providerAdmin.ProviderId, providerAdmin.IsDeputy)
            .ConfigureAwait(false);

        var user = (await userRepository.GetByFilter(u => u.Id == providerAdmin.UserId).ConfigureAwait(false))
            .SingleOrDefault();
        if (user == null)
        {
            return null;
        }
        else if (user.LastLogin != DateTimeOffset.MinValue)
        {
            return new ErrorResponse
            {
                HttpStatusCode = HttpStatusCode.BadRequest,
                Message = "Only neverlogged users can be invited.",
            };
        }

        var request = new Request()
        {
            HttpMethodType = HttpMethodType.Put,
            Url = new Uri(authorizationServerConfig.Authority, string.Concat(
                CommunicationConstants.ReinviteProviderAdmin,
                providerAdminId,
                new PathString("/"))),
            Token = token,
        };

        Logger.LogDebug(
            "{HttpMethodType} Request was sent. User(id): {UserId}. Url: {Url}",
            request.HttpMethodType,
            userId,
            request.Url);

        var response = await SendRequest<ResponseDto>(request)
            .ConfigureAwait(false);

        return response
            .FlatMap<ResponseDto>(r => r.IsSuccess
                ? r
                : new ErrorResponse
                {
                    HttpStatusCode = r.HttpStatusCode,
                    Message = r.Message,
                })
            .Map(result => result.Result is not null
                ? JsonConvert
                    .DeserializeObject<ActionResult>(result.Result.ToString())
                : null);
    }

    private async Task CheckProviderOrDeputyRights(Guid providerId, bool onlyProvider)
    {
        if (onlyProvider)
        {
            await currentUserService.UserHasRights(new ProviderRights(providerId))
                .ConfigureAwait(false);
        }
        else
        {
            await currentUserService.UserHasRights(
                new ProviderRights(providerId),
                new ProviderDeputyRights(providerId)).ConfigureAwait(false);
        }
    }

    private static Expression<Func<ProviderAdminDto, bool>> PredicateBuild(ProviderAdminSearchFilter filter)
    {
        var predicate = PredicateBuilder.True<ProviderAdminDto>();

        if (!string.IsNullOrWhiteSpace(filter.SearchString))
        {
            var tempPredicate = PredicateBuilder.False<ProviderAdminDto>();

            foreach (var word in filter.SearchString.Split(' ', ',', StringSplitOptions.RemoveEmptyEntries))
            {
                tempPredicate = tempPredicate.Or(
                    x => x.FirstName.StartsWith(word, StringComparison.InvariantCultureIgnoreCase)
                        || x.LastName.StartsWith(word, StringComparison.InvariantCultureIgnoreCase)
                        || x.MiddleName.StartsWith(word, StringComparison.InvariantCultureIgnoreCase)
                        || x.Email.StartsWith(word, StringComparison.InvariantCultureIgnoreCase)
                        || x.PhoneNumber.Contains(word, StringComparison.InvariantCulture));
            }

            predicate = predicate.And(tempPredicate);
        }

        if (filter.DeputyOnly != filter.AssistantsOnly)
        {
            predicate = predicate.And(p => p.IsDeputy == filter.DeputyOnly);
        }

        return predicate;
    }
}<|MERGE_RESOLUTION|>--- conflicted
+++ resolved
@@ -567,21 +567,8 @@
         result.WorkshopTitles = await workshopService.GetWorkshopListByProviderAdminId(providerAdminId).ConfigureAwait(false);
 
         result.IsDeputy = providerAdmin.IsDeputy;
-<<<<<<< HEAD
-
-        if (user.IsBlocked)
-        {
-            result.AccountStatus = AccountStatus.Blocked;
-        }
-        else
-        {
-            result.AccountStatus = user.LastLogin == DateTimeOffset.MinValue
-                ? AccountStatus.NeverLogged
-                : AccountStatus.Accepted;
-        }
-=======
+
         result.AccountStatus = AccountStatusExtensions.Convert(user);
->>>>>>> f01e612f
 
         return result;
     }
