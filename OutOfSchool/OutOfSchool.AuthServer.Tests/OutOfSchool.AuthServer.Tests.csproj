--- conflicted
+++ resolved
@@ -10,11 +10,8 @@
 
     <ItemGroup>
         <PackageReference Include="FluentAssertions" />
-<<<<<<< HEAD
         <PackageReference Include="Microsoft.EntityFrameworkCore.InMemory" />
-=======
         <PackageReference Include="Microsoft.AspNet.Identity.Core" />
->>>>>>> 934109d3
         <PackageReference Include="Moq" />
         <PackageReference Include="NUnit" />
         <PackageReference Include="NUnit3TestAdapter" />
