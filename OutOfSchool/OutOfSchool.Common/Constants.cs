﻿using System;
using System.Collections.Generic;
using System.Text;

namespace OutOfSchool.Common
{
    public static class Constants
    {
        public const int UnifiedUrlLength = 256;

<<<<<<< HEAD
        public const string SectionName = "FeatureManagement";
=======
        public const string PhoneNumberFormat = "{0:+380 XX-XXX-XX-XX}";

        public const string PhoneNumberRegexViewModel = @"([0 - 9]{2})([-]?) ([0 - 9]{3})([-] ?)([0 - 9]{ 2})([-] ?)([0 - 9]{ 2})";

        public const string PhoneNumberRegexModel = @"([\d]{9})";

        public const string PhoneErrorMessage = "Error! Please check the number is correct";

        public const int UnifiedPhoneLength = 15;
>>>>>>> b31abc6a

        public const int MySQLServerMinimalMajorVersion = 8;
    }
}<|MERGE_RESOLUTION|>--- conflicted
+++ resolved
@@ -8,9 +8,8 @@
     {
         public const int UnifiedUrlLength = 256;
 
-<<<<<<< HEAD
         public const string SectionName = "FeatureManagement";
-=======
+
         public const string PhoneNumberFormat = "{0:+380 XX-XXX-XX-XX}";
 
         public const string PhoneNumberRegexViewModel = @"([0 - 9]{2})([-]?) ([0 - 9]{3})([-] ?)([0 - 9]{ 2})([-] ?)([0 - 9]{ 2})";
@@ -20,7 +19,6 @@
         public const string PhoneErrorMessage = "Error! Please check the number is correct";
 
         public const int UnifiedPhoneLength = 15;
->>>>>>> b31abc6a
 
         public const int MySQLServerMinimalMajorVersion = 8;
     }
