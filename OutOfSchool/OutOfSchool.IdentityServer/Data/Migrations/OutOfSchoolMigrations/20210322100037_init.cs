--- conflicted
+++ resolved
@@ -24,11 +24,7 @@
                 constraints: table =>
                 {
                     table.PrimaryKey("PK_Address", x => x.Id);
-<<<<<<< HEAD
-                });         
-=======
                 });
->>>>>>> 17e4117e
         }
 
         protected override void Down(MigrationBuilder migrationBuilder)
