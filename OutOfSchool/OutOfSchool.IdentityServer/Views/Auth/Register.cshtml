--- conflicted
+++ resolved
@@ -54,13 +54,8 @@
                 </li>
 
                 <li class="registration_item">
-<<<<<<< HEAD
                     <label class="label" asp-for="LastName">Прізвище<span class="star">*</span></label>
                     <input class="input" type="text" asp-for="LastName" id="last_name">        
-=======
-                    <label class="registration_label" asp-for="LastName">Прізвище<span class="registration_star">*</span></label>
-                    <input class="registration_input" type="text" asp-for="LastName" id="last_name">
->>>>>>> c8d99d75
                     <div>
                         <span asp-validation-for="LastName"></span>
                     </div>
@@ -74,13 +69,8 @@
                     </div>
                 </li>
                 <li class="registration_item">
-<<<<<<< HEAD
                     <label class="label"  asp-for="MiddleName">По-батькові</label>
                     <input class="input" type="text"  asp-for="MiddleName" id="middle_name">
-=======
-                    <label class="registration_label" asp-for="MiddleName">По-батькові</label>
-                    <input class="registration_input" type="text" asp-for="MiddleName" id="middle_name">
->>>>>>> c8d99d75
                     <div>
                         <span asp-validation-for="MiddleName"></span>
                     </div>
@@ -89,24 +79,15 @@
                     <label class="label" asp-for="PhoneNumber">Телефон<span class="star">*</span></label>
                     <div class="registration_phone">
                         <div class="registration_phone-code">+38</div>
-<<<<<<< HEAD
                         <input class="input" type="text"  asp-for="PhoneNumber" id="phone_number">
-=======
-                        <input class="registration_input" type="text" asp-for="PhoneNumber" id="phone_number">
->>>>>>> c8d99d75
                     </div>
                     <div>
                         <span asp-validation-for="PhoneNumber"></span>
                     </div>
                 </li>
                 <li class="registration_item">
-<<<<<<< HEAD
                     <label class="label"  asp-for="Email">Емейл<span class="star">*</span></label>
                     <input class="input" type="email" asp-for="Email" id="user_mail">
-=======
-                    <label class="registration_label" asp-for="Email">Емейл<span class="registration_star">*</span></label>
-                    <input class="registration_input" type="email" asp-for="Email" id="user_mail">
->>>>>>> c8d99d75
                     <div>
                         <span asp-validation-for="Email"></span>
                     </div>
@@ -130,13 +111,8 @@
                 </li>
                 <li class="registration_item">
                     <div>
-<<<<<<< HEAD
                         <label class="label"  asp-for="ConfirmPassword">Повторити пароль<span class="star">*</span></label>
                         <input class="input input-password" type="password"  asp-for="ConfirmPassword" id="repeat_password">
-=======
-                        <label class="registration_label" asp-for="ConfirmPassword">Повторити пароль<span class="registration_star">*</span></label>
-                        <input class="registration_input registration_input-password" type="password" asp-for="ConfirmPassword" id="repeat_password">
->>>>>>> c8d99d75
                         <div class="registration_privacy">
                             <img src="/icons/ic_eye.svg" alt="eye" class="registration_eye" id="confirm_password_eye">
                         </div>
