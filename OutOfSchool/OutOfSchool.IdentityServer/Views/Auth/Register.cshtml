--- conflicted
+++ resolved
@@ -85,11 +85,7 @@
                         </label>
                         <div class="registration_phone">
                             <div class="registration_phone-code">+380</div>
-<<<<<<< HEAD
-                            <input class="registration_input" maxlength="9" type="text" asp-for="PhoneNumber" id="phone_number">
-=======
                             <input class="registration_input registration_input_required" maxlength="9" type="text" asp-for="PhoneNumber" id="phone_number">
->>>>>>> 909e424b
                         </div>
                         <div>
                             <span asp-validation-for="PhoneNumber"></span>
