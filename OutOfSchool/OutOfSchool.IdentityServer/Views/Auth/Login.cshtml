﻿@using Microsoft.AspNetCore.Mvc.Localization
@using OutOfSchool.IdentityServer

@inject IHtmlLocalizer<SharedResource> SharedLocalizer

@model OutOfSchool.IdentityServer.ViewModels.LoginViewModel
@{
    ViewData["Title"] = SharedLocalizer["EntranceToExtracurricularActivities"];
    Layout = "_Layout";
}
<<<<<<< HEAD
 <title>Увійти/Зареєструватися</title>
<div class="wrapper">
    <h3 class="title">УВІЙТИ </h3>
<div class="social">
    <button class="button">
        <img src="/icons/fb.png" alt="facebook">
    </button>
    <button class="button">
        <img src="/icons/google.png" alt="google">
    </button>
</div>
    <div class="option">або заповніть форму</div>
=======

<div class="login__wrapper">
    <h1 class="login__text">Sign In With</h1>
>>>>>>> c8d99d75
</div>
@* <form asp-controller="Auth" asp-action="ExternalLogin" *@
@*       asp-route-returnUrl="@Model.ReturnUrl" method="post"> *@
@*     @foreach (var provider in Model.ExternalProviders) *@
@*     { *@
@*         <button name="provider" *@
@*                 type="submit" *@
@*                 value="@provider.Name"> *@
@*             @provider.Name *@
@*         </button> *@
@*     } *@
@* </form> *@

<<<<<<< HEAD
<form class="wrapper" asp-controller="Auth" asp-action="Login" method="post">
    <input type="hidden" asp-for="ReturnUrl"/>
    <div>
        <label class="label">Емейл</label>
        <input class="input" asp-for="Username"/>
        <span asp-validation-for="Username"></span>
    </div>
    <div>
        <label class="label">Пароль</label>
        <input class="input input-password" asp-for="Password"/>
=======
<form class="login__wrapper" asp-controller="Auth" asp-action="Login" method="post">
    <input type="hidden" asp-for="ReturnUrl" />
    <div>
        <label class="login__label">Login</label>
        <input class="login__input" asp-for="Username" />
        <span asp-validation-for="Username"></span>
    </div>
    <div>
        <label class="login__label">Password</label>
        <input class="login__input" asp-for="Password" />
>>>>>>> c8d99d75
        <span asp-validation-for="Password"></span>
    </div>
    <div asp-validation-summary="ModelOnly"></div>
    <div>
       <input class="submit" type="submit" value="УВІЙТИ">
    </div>
    <div class="login">
<span>Ще не зареєстровані?</span>
    <a class="link" asp-controller="Auth" asp-action="Register"
       asp-route-returnUrl="@Model.ReturnUrl">
        Зареєструватися
    </a>
</div>
</form><|MERGE_RESOLUTION|>--- conflicted
+++ resolved
@@ -8,7 +8,6 @@
     ViewData["Title"] = SharedLocalizer["EntranceToExtracurricularActivities"];
     Layout = "_Layout";
 }
-<<<<<<< HEAD
  <title>Увійти/Зареєструватися</title>
 <div class="wrapper">
     <h3 class="title">УВІЙТИ </h3>
@@ -21,11 +20,6 @@
     </button>
 </div>
     <div class="option">або заповніть форму</div>
-=======
-
-<div class="login__wrapper">
-    <h1 class="login__text">Sign In With</h1>
->>>>>>> c8d99d75
 </div>
 @* <form asp-controller="Auth" asp-action="ExternalLogin" *@
 @*       asp-route-returnUrl="@Model.ReturnUrl" method="post"> *@
@@ -39,7 +33,6 @@
 @*     } *@
 @* </form> *@
 
-<<<<<<< HEAD
 <form class="wrapper" asp-controller="Auth" asp-action="Login" method="post">
     <input type="hidden" asp-for="ReturnUrl"/>
     <div>
@@ -50,18 +43,6 @@
     <div>
         <label class="label">Пароль</label>
         <input class="input input-password" asp-for="Password"/>
-=======
-<form class="login__wrapper" asp-controller="Auth" asp-action="Login" method="post">
-    <input type="hidden" asp-for="ReturnUrl" />
-    <div>
-        <label class="login__label">Login</label>
-        <input class="login__input" asp-for="Username" />
-        <span asp-validation-for="Username"></span>
-    </div>
-    <div>
-        <label class="login__label">Password</label>
-        <input class="login__input" asp-for="Password" />
->>>>>>> c8d99d75
         <span asp-validation-for="Password"></span>
     </div>
     <div asp-validation-summary="ModelOnly"></div>
