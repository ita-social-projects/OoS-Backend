--- conflicted
+++ resolved
@@ -158,13 +158,9 @@
                PhoneNumber = model.PhoneNumber,
                CreatingTime = DateTime.Now,
             };
-<<<<<<< HEAD
             
             var result = await userManager.CreateAsync(user, model.Password);
-=======
->>>>>>> 90b36310
-
-            var result = await userManager.CreateAsync(user, model.Password);
+
             if (result.Succeeded)
             {
                 Log.Information("New user was successfully created.");
