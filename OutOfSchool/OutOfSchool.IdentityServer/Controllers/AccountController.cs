﻿using System;
using System.Linq;
using System.Text.Encodings.Web;
using System.Threading.Tasks;
using Microsoft.AspNetCore.Authorization;
using Microsoft.AspNetCore.Identity;
using Microsoft.AspNetCore.Mvc;
using Microsoft.AspNetCore.Mvc.Filters;
using Microsoft.Extensions.Localization;
using Microsoft.Extensions.Logging;
using Microsoft.Extensions.Options;
using OutOfSchool.Common;
using OutOfSchool.Common.Extensions;
using OutOfSchool.EmailSender;
using OutOfSchool.IdentityServer.ViewModels;
using OutOfSchool.RazorTemplatesData.Models.Emails;
using OutOfSchool.RazorTemplatesData.Services;
using OutOfSchool.Services.Models;

namespace OutOfSchool.IdentityServer.Controllers;

public class AccountController : Controller
{
    private const string ReturnUrl = "Login";
    private readonly SignInManager<User> signInManager;
    private readonly UserManager<User> userManager;
    private readonly IEmailSender emailSender;
    private readonly ILogger<AccountController> logger;
    private readonly IRazorViewToStringRenderer renderer;
    private readonly IStringLocalizer<SharedResource> localizer;
    private readonly IdentityServerConfig identityServerConfig;

    public AccountController(
        SignInManager<User> signInManager,
        UserManager<User> userManager,
        IEmailSender emailSender,
        ILogger<AccountController> logger,
        IRazorViewToStringRenderer renderer,
        IStringLocalizer<SharedResource> localizer,
        IOptions<IdentityServerConfig> identityServerConfig)
    {
        this.signInManager = signInManager;
        this.userManager = userManager;
        this.emailSender = emailSender;
        this.logger = logger;
        this.localizer = localizer;
        this.renderer = renderer;
        this.localizer = localizer;
        this.identityServerConfig = identityServerConfig.Value;
    }

    [HttpGet]
    [Authorize]
    public IActionResult ChangeEmail(string returnUrl = "Login")
    {
        return View("Email/ChangeEmail", new ChangeEmailViewModel() { ReturnUrl = returnUrl });
    }

    [HttpPost]
    [Authorize]
    public async Task<IActionResult> ChangeEmail(ChangeEmailViewModel model)
    {
        var userId = User.GetUserPropertyByClaimType(IdentityResourceClaimsTypes.Sub) ?? "unlogged";
        var path = $"{HttpContext.Request.Path.Value}[{HttpContext.Request.Method}]";
        logger.LogDebug("{Path} started. User(id): {UserId}", path, userId);

        if (model.Submit == localizer["Cancel"])
        {
            if (!string.IsNullOrWhiteSpace(model.Email))
            {
                logger.LogInformation("{Path} Cancel click, but user enter the new email, show confirmation", path);

                return View("Email/CancelChangeEmail");
            }
            else
            {
                logger.LogInformation("{Path} Cancel click, close window", path);

                return new ContentResult()
                {
                    ContentType = "text/html",
                    Content = "<script>window.close();</script>",
                };
            }
        }

        if (!ModelState.IsValid)
        {
            logger.LogError(
                "{Path} Input data was not valid for User(id): {UserId}. Entered new Email: {Email}",
                path,
                userId,
                model.Email);

            return View("Email/ChangeEmail", new ChangeEmailViewModel());
        }

        if (model.CurrentEmail != User.Identity.Name.ToLower())
        {
            logger.LogError("{Path} Current Email mismatch. Entered current Email: {CurrentEmail}", path, model.CurrentEmail);

            model.Submit = "emailMismatch";
            return View("Email/ChangeEmail", model);
        }

        var userNewEmail = await userManager.FindByEmailAsync(model.Email);
        if (userNewEmail != null)
        {
            logger.LogError("{Path} Email already used. Entered new Email: {Email}", path, model.Email);

            model.Submit = "emailUsed";
            return View("Email/ChangeEmail", model);
        }

<<<<<<< HEAD
        await SendConfirmEmail(model.Email);
=======
        var user = await userManager.FindByEmailAsync(User.Identity.Name);
        var token = await userManager.GenerateEmailConfirmationTokenAsync(user);

        await SendConfirmEmailProcess(user, RazorTemplates.ChangeEmail, new { userId = user.Id, token, email = model.Email });
>>>>>>> e3fd30cd

        return View("Email/SendChangeEmail", model);
    }

    [HttpGet]
    public async Task<IActionResult> ConfirmChangeEmail(string userId, string email, string token)
    {
        var path = $"{HttpContext.Request.Path.Value}[{HttpContext.Request.Method}]";
        logger.LogDebug("{Path} started. User(id): {UserId}", path, userId);

        if (userId == null || email == null || token == null)
        {
            logger.LogError("{Path} Parameters were not valid. User(id): {UserId}", path, userId);

            return BadRequest("One or more parameters are null.");
        }

        var user = await userManager.FindByIdAsync(userId);
        if (user == null)
        {
            logger.LogError("{Path} User(id): {UserId} was not found", path, userId);

            return NotFound($"Changing email for user with ID: '{userId}' was not allowed.");
        }

        var userByEmail = await userManager.FindByEmailAsync(email);
        if (userByEmail is not null)
        {
            logger.LogError("{Path} User(email): {email} was found", path, email);

            return View("Email/ConfirmEmailFailed", localizer[@"Email '{0}' is already used", email]);
        }

        var result = await userManager.ChangeEmailAsync(user, email, token);
        if (!result.Succeeded)
        {
            logger.LogError(
                "{Path} Changing email was failed for User(id): {UserId}. {Errors}",
                path,
                user.Id,
                string.Join(Environment.NewLine, result.Errors.Select(e => e.Description)));

            return BadRequest();
        }

        var setUserNameResult = await userManager.SetUserNameAsync(user, email);
        if (!setUserNameResult.Succeeded)
        {
            logger.LogError(
                "{Path} Setting username was failed for User(id): {UserId}. {Errors}",
                path,
                userId,
                string.Join(Environment.NewLine, result.Errors.Select(e => e.Description)));

            return BadRequest();
        }

        logger.LogInformation("{Path} Successfully logged. User(id): {UserId}", path, userId);

        await signInManager.RefreshSignInAsync(user);
        return View("Email/ConfirmChangeEmail");
    }

    [HttpGet]
    [Authorize]
<<<<<<< HEAD
    public async Task<IActionResult> SendConfirmEmail(string newEmail)
=======
    public async Task<IActionResult> ReSendEmailConfirmation()
>>>>>>> e3fd30cd
    {
        var user = await userManager.FindByEmailAsync(User.Identity.Name);
<<<<<<< HEAD
        var token = await userManager.GenerateChangeEmailTokenAsync(user, newEmail);
        var callBackUrl = Url.Action(nameof(ConfirmChangeEmail), "Account", new { userId = user.Id, email = newEmail, token }, Request.Scheme);

=======
        var token = await userManager.GenerateEmailConfirmationTokenAsync(user);
>>>>>>> e3fd30cd
        var email = user.Email;
        var passedData = new { token, email, ReturnUrl };

<<<<<<< HEAD
        var userActionViewModel = new UserActionViewModel
        {
            FirstName = user.FirstName,
            LastName = user.LastName,
            ActionUrl = HtmlEncoder.Default.Encode(callBackUrl),
        };
        var content = await renderer.GetHtmlPlainStringAsync(RazorTemplates.ChangeEmail, userActionViewModel);
        await emailSender.SendAsync(email, subject, content);

        logger.LogInformation("Confirmation message was sent. User(id): {UserId}", userId);
=======
        await SendConfirmEmailProcess(user, RazorTemplates.ConfirmEmail, passedData);
>>>>>>> e3fd30cd

        return View("Email/ConfirmEmail", new RegisterViewModel { Email = email, });
    }

    [HttpGet]
    public async Task<IActionResult> EmailConfirmation(string email, string token)
    {
        var path = $"{HttpContext.Request.Path.Value}[{HttpContext.Request.Method}]";
        logger.LogDebug("{Path} started. User(email): {Email}", path, email);

        if (email == null || token == null)
        {
            logger.LogError("{Path} Parameters were not valid. User(email): {Email}", path, email);

            return BadRequest("One or more parameters are null.");
        }

        var user = await userManager.FindByEmailAsync(email);
        if (user == null)
        {
            logger.LogError("{Path} User with Email: {Email} was not found", path, email);

            // TODO: add nice page with redirect to register
            // TODO: saying you need to register first :)
            return NotFound("Wrong email");
        }

        var purpose = UserManager<User>.ConfirmEmailTokenPurpose;
        var checkToken = await userManager.VerifyUserTokenAsync(user, userManager.Options.Tokens.EmailConfirmationTokenProvider, purpose, token);
        if (!checkToken)
        {
            logger.LogError("{Path} Token is not valid for user: {UserId}", path, user.Id);

            return View("Email/ConfirmEmailFailed", localizer["Invalid email confirmation token"]);
        }

        var result = await userManager.ConfirmEmailAsync(user, token);
        if (!result.Succeeded)
        {
            logger.LogError(
                "{Path} Email сonfirmation was failed for User(id): {UserId}. {Errors}",
                path,
                user.Id,
                string.Join(Environment.NewLine, result.Errors.Select(e => e.Description)));

            return BadRequest();
        }

        logger.LogInformation("{Path} Email was confirmed. User(id): {UserId}", path, user.Id);

        var redirectUrl = identityServerConfig.RedirectFromEmailConfirmationUrl;

        return string.IsNullOrEmpty(redirectUrl) ? Ok("Email confirmed.") : Redirect(redirectUrl);
    }

    [HttpGet]
    public IActionResult ForgotPassword(string returnUrl = "Login")
    {
        return View("Password/ForgotPassword", new ForgotPasswordViewModel() { ReturnUrl = returnUrl });
    }

    [HttpPost]
    public async Task<IActionResult> ForgotPassword(ForgotPasswordViewModel model)
    {
        var userId = User.GetUserPropertyByClaimType(IdentityResourceClaimsTypes.Sub) ?? "unlogged";
        var path = $"{HttpContext.Request.Path.Value}[{HttpContext.Request.Method}]";
        logger.LogDebug("{Path} started. User(id): {UserId}", path, userId);

        if (!ModelState.IsValid)
        {
            logger.LogError("{Path} Input data was not valid", path);

            return View("Password/ForgotPassword", new ForgotPasswordViewModel());
        }

        var user = await userManager.FindByEmailAsync(model.Email);

        if (user == null)
        {
            logger.LogError(
                "{Path} User with Email: {Email} was not found or Email was not confirmed",
                path,
                model.Email);
            ModelState.AddModelError(string.Empty, "Користувача з такою адресою не знайдено.");
            return View("Password/ForgotPassword", model);
        }

        if (!await userManager.IsEmailConfirmedAsync(user))
        {
            logger.LogError(
                "{Path} User with Email: {Email} was not found or Email was not confirmed",
                path,
                model.Email);
            ModelState.AddModelError(string.Empty, "Ця електронна адреса не підтверджена");
            return View("Password/ForgotPassword", model);
        }

        var token = await userManager.GeneratePasswordResetTokenAsync(user);
        var callBackUrl = Url.Action("ResetPassword", ControllerContext.ActionDescriptor.ControllerName, new { token, user.Email }, Request.Scheme);

        var email = model.Email;
        var subject = "Reset Password";
        var userActionViewModel = new UserActionViewModel
        {
            FirstName = user.FirstName,
            LastName = user.LastName,
            ActionUrl = callBackUrl,
        };

        var content = await renderer.GetHtmlPlainStringAsync(RazorTemplates.ResetPassword, userActionViewModel);
        await emailSender.SendAsync(email, subject, content);

        logger.LogInformation("{Path} Message to change password was sent. User(id): {UserId}", path, user.Id);

        return View("Password/ForgotPasswordConfirmation");
    }

    [HttpGet]
    public async Task<IActionResult> ResetPassword(string token = null, string email = null)
    {
        var userId = User.GetUserPropertyByClaimType(IdentityResourceClaimsTypes.Sub) ?? "unlogged";
        var path = $"{HttpContext.Request.Path.Value}[{HttpContext.Request.Method}]";
        logger.LogDebug("{Path} started. User(id): {UserId}", path, userId);

        if (string.IsNullOrWhiteSpace(token) || string.IsNullOrWhiteSpace(email))
        {
            logger.LogError(
                "{Path} Token or email was not supplied for reset password. User(id): {UserId}",
                path,
                userId);
            return BadRequest("A token and email must be supplied for password reset.");
        }

        var user = await userManager.FindByEmailAsync(email);
        if (user == null)
        {
            logger.LogError("{Path} User not found. Email: {Email}", path, email);

            // If message will be "user not found", someone can use this url to check registered emails. I decide to show "invalid token"
            return View("Password/ResetPasswordFailed", localizer["Change password invalid token"]);
        }

        var purpose = UserManager<User>.ResetPasswordTokenPurpose;
        var checkToken = await userManager.VerifyUserTokenAsync(user, userManager.Options.Tokens.PasswordResetTokenProvider, purpose, token);
        if (!checkToken)
        {
            logger.LogError("{Path} Token is not valid for user: {UserId}", path, user.Id);

            return View("Password/ResetPasswordFailed", localizer["Change password invalid token"]);
        }

        return View("Password/ResetPassword", new ResetPasswordViewModel() { Token = token, Email = email });
    }

    [HttpPost]
    public async Task<IActionResult> ResetPassword(ResetPasswordViewModel model)
    {
        var userId = User.GetUserPropertyByClaimType(IdentityResourceClaimsTypes.Sub) ?? "unlogged";
        var path = $"{HttpContext.Request.Path.Value}[{HttpContext.Request.Method}]";
        logger.LogDebug("{Path} started. User(id): {UserId}", path, userId);

        if (!ModelState.IsValid)
        {
            logger.LogError("{Path} Input data was not valid. User(id): {UserId}", path, userId);

            return View("Password/ResetPassword", new ResetPasswordViewModel());
        }

        var user = await userManager.FindByEmailAsync(model.Email);
        if (user == null)
        {
            logger.LogError(
                "{Path} User with Email:{Email} was not found. User(id): {UserId}",
                path,
                model.Email,
                userId);

            return View("Password/ResetPasswordFailed", localizer["Change password failed"]);
        }

        var result = await userManager.ResetPasswordAsync(user, model.Token, model.Password);
        if (result.Succeeded)
        {
            logger.LogInformation("{Path} Password was successfully reset. User(id): {UserId}", path, user.Id);

            return View("Password/ResetPasswordConfirmation");
        }

        logger.LogError(
            "{Path} Reset password was failed. User(id): {UserId}. {Errors}",
            path,
            userId,
            string.Join(Environment.NewLine, result.Errors.Select(e => e.Description)));

        return View("Password/ResetPasswordFailed", localizer["Change password failed"]);
    }

    [HttpGet]
    [Authorize]
    public IActionResult ChangePassword(string returnUrl = "Login")
    {
        return View("Password/ChangePassword", new ChangePasswordViewModel() { ReturnUrl = returnUrl });
    }

    [HttpPost]
    [Authorize]
    public async Task<IActionResult> ChangePassword(ChangePasswordViewModel model)
    {
        var userId = User.GetUserPropertyByClaimType(IdentityResourceClaimsTypes.Sub) ?? "unlogged";
        var path = $"{HttpContext.Request.Path.Value}[{HttpContext.Request.Method}]";
        logger.LogDebug("{Path} started. User(id): {UserId}", path, userId);

        if (!ModelState.IsValid)
        {
            logger.LogError("{Path} Input data was not valid. User(id): {UserId}", path, userId);

            return View("Password/ChangePassword");
        }

        var user = await userManager.GetUserAsync(User);
        var result = await userManager.ChangePasswordAsync(user, model.CurrentPassword, model.NewPassword);
        if (result.Succeeded)
        {
            logger.LogInformation("{Path} Password was changed. User(id): {UserId}", path, userId);

            return View("Password/ChangePasswordConfirmation");
        }

        logger.LogError(
            "{Path} Changing password was failed for User(id): {UserId}. {Errors}",
            path,
            userId,
            string.Join(Environment.NewLine, result.Errors.Select(e => e.Description)));

        ModelState.AddModelError(string.Empty, localizer["Change password failed"]);
        return View("Password/ChangePassword");
    }

    [HttpGet]
    [Authorize]
    private async Task<IActionResult> SendConfirmEmailProcess(User user, string razorTemplate, object passedData)
    {
        logger.LogDebug("{0} started. User(id): {1}", ControllerContext.ActionDescriptor.ActionName, user.Id);

        var callBackUrl = Url.Action(nameof(EmailConfirmation), ControllerContext.ActionDescriptor.ControllerName, passedData, Request.Scheme);

        var email = user.Email;
        var subject = localizer["Confirm email"];

        var userActionViewModel = new UserActionViewModel
        {
            FirstName = user.FirstName,
            LastName = user.LastName,
            ActionUrl = HtmlEncoder.Default.Encode(callBackUrl),
        };
        var content = await renderer.GetHtmlPlainStringAsync(razorTemplate, userActionViewModel);
        await emailSender.SendAsync(email, subject, content);

        logger.LogInformation("Confirmation message was sent. User(id): {UserId}", user.Id);

        return Ok();
    }
}<|MERGE_RESOLUTION|>--- conflicted
+++ resolved
@@ -112,14 +112,10 @@
             return View("Email/ChangeEmail", model);
         }
 
-<<<<<<< HEAD
-        await SendConfirmEmail(model.Email);
-=======
         var user = await userManager.FindByEmailAsync(User.Identity.Name);
         var token = await userManager.GenerateEmailConfirmationTokenAsync(user);
 
         await SendConfirmEmailProcess(user, RazorTemplates.ChangeEmail, new { userId = user.Id, token, email = model.Email });
->>>>>>> e3fd30cd
 
         return View("Email/SendChangeEmail", model);
     }
@@ -185,37 +181,14 @@
 
     [HttpGet]
     [Authorize]
-<<<<<<< HEAD
-    public async Task<IActionResult> SendConfirmEmail(string newEmail)
-=======
     public async Task<IActionResult> ReSendEmailConfirmation()
->>>>>>> e3fd30cd
     {
         var user = await userManager.FindByEmailAsync(User.Identity.Name);
-<<<<<<< HEAD
-        var token = await userManager.GenerateChangeEmailTokenAsync(user, newEmail);
-        var callBackUrl = Url.Action(nameof(ConfirmChangeEmail), "Account", new { userId = user.Id, email = newEmail, token }, Request.Scheme);
-
-=======
         var token = await userManager.GenerateEmailConfirmationTokenAsync(user);
->>>>>>> e3fd30cd
         var email = user.Email;
         var passedData = new { token, email, ReturnUrl };
 
-<<<<<<< HEAD
-        var userActionViewModel = new UserActionViewModel
-        {
-            FirstName = user.FirstName,
-            LastName = user.LastName,
-            ActionUrl = HtmlEncoder.Default.Encode(callBackUrl),
-        };
-        var content = await renderer.GetHtmlPlainStringAsync(RazorTemplates.ChangeEmail, userActionViewModel);
-        await emailSender.SendAsync(email, subject, content);
-
-        logger.LogInformation("Confirmation message was sent. User(id): {UserId}", userId);
-=======
         await SendConfirmEmailProcess(user, RazorTemplates.ConfirmEmail, passedData);
->>>>>>> e3fd30cd
 
         return View("Email/ConfirmEmail", new RegisterViewModel { Email = email, });
     }
