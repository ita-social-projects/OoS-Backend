﻿using System;
using System.Collections.Generic;

using OutOfSchool.ElasticsearchData.Enums;

namespace OutOfSchool.ElasticsearchData.Models
{
    public class WorkshopFilterES
    {
<<<<<<< HEAD
        public List<Guid> Ids { get; set; } = null;
=======
        public List<long> Ids { get; set; } = new List<long>();
>>>>>>> 8ba5379a

        public string SearchText { get; set; } = string.Empty;

        public string OrderByField { get; set; } = OrderBy.Id.ToString();

        public int MinAge { get; set; } = 0;

        public int MaxAge { get; set; } = 100;

        public bool IsFree { get; set; } = false;

        public int MinPrice { get; set; } = 0;

        public int MaxPrice { get; set; } = int.MaxValue;

        public List<long> DirectionIds { get; set; } = new List<long>();

        public string City { get; set; } = string.Empty;

        public bool WithDisabilityOptions { get; set; } = false;

        public string Workdays { get; set; } = string.Empty;

        public int StartHour { get; set; } = 0;

        public int EndHour { get; set; } = 23;

        public int Size { get; set; } = 12;

        public int From { get; set; } = 0;
    }
}<|MERGE_RESOLUTION|>--- conflicted
+++ resolved
@@ -7,11 +7,7 @@
 {
     public class WorkshopFilterES
     {
-<<<<<<< HEAD
         public List<Guid> Ids { get; set; } = null;
-=======
-        public List<long> Ids { get; set; } = new List<long>();
->>>>>>> 8ba5379a
 
         public string SearchText { get; set; } = string.Empty;
 
