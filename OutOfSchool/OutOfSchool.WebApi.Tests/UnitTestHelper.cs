--- conflicted
+++ resolved
@@ -23,24 +23,15 @@
 
         public static void SeedData(OutOfSchoolDbContext context)
         {
-            context.SocialGroups.Add(new SocialGroup { Id = 1, Name = "sg1" });
-            context.SocialGroups.Add(new SocialGroup { Id = 2, Name = "sg2" });
-            context.SocialGroups.Add(new SocialGroup { Id = 3, Name = "sg3" });
-<<<<<<< HEAD
-            context.Parents.Add(new Parent { Id = 1, });
-            context.Parents.Add(new Parent { Id = 2, });
-            context.Parents.Add(new Parent { Id = 3, });
-            context.Children.Add(new Child { Id = 1, FirstName = "fn1", LastName = "ln1", Patronymic = "mn1", DateOfBirth = new DateTime(2003, 11, 9), Gender = Gender.Male, ParentId = 1, SocialGroupId = 2 });
-            context.Children.Add(new Child { Id = 2, FirstName = "fn2", LastName = "ln2", Patronymic = "mn2", DateOfBirth = new DateTime(2004, 11, 8), Gender = Gender.Female, ParentId = 2, SocialGroupId = 1 });
-            context.Children.Add(new Child { Id = 3, FirstName = "fn3", LastName = "ln3", Patronymic = "mn3", DateOfBirth = new DateTime(2006, 11, 2), Gender = Gender.Male, ParentId = 1, SocialGroupId = 1 });
-=======
+            context.SocialGroups.Add(new SocialGroup { Id = 1, });
+            context.SocialGroups.Add(new SocialGroup { Id = 2, });
+            context.SocialGroups.Add(new SocialGroup { Id = 3, });
             context.Parents.Add(new Parent { Id = 1, FirstName = "fn1", LastName = "ln1" });
             context.Parents.Add(new Parent { Id = 2, FirstName = "fn2", LastName = "ln2" });
             context.Parents.Add(new Parent { Id = 3, FirstName = "fn3", LastName = "ln3" });
             context.Children.Add(new Child { Id = 1, FirstName = "fn1", LastName = "ln1", MiddleName = "mn1", DateOfBirth = new DateTime(2003, 11, 9), Gender = Gender.Male, ParentId = 1, SocialGroupId = 2 });
             context.Children.Add(new Child { Id = 2, FirstName = "fn2", LastName = "ln2", MiddleName = "mn2", DateOfBirth = new DateTime(2004, 11, 8), Gender = Gender.Female, ParentId = 2, SocialGroupId = 1 });
             context.Children.Add(new Child { Id = 3, FirstName = "fn3", LastName = "ln3", MiddleName = "mn3", DateOfBirth = new DateTime(2006, 11, 2), Gender = Gender.Male, ParentId = 1, SocialGroupId = 1 });
->>>>>>> b95622e8
 
             context.Applications.Add(new Application() { Id = 1, ChildId = 1, Status = ApplicationStatus.Pending, WorkshopId = 1, UserId = "de909f35-5eb7-4b7a-bda8-40a5bfdaEEa6" });
             context.Applications.Add(new Application() { Id = 3, ChildId = 1, Status = ApplicationStatus.Pending, WorkshopId = 1, UserId = "de909f35-5eb7-4b7a-bda8-40a5bfdaEEa6" });
