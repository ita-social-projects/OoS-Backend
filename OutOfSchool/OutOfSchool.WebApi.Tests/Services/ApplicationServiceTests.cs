﻿using System;
using System.Collections.Generic;
using System.Linq;
using System.Linq.Expressions;
using System.Threading.Tasks;
using AutoMapper;
using FluentAssertions;
using Microsoft.EntityFrameworkCore;
using Microsoft.Extensions.Localization;
using Microsoft.Extensions.Logging;
<<<<<<< HEAD
using Microsoft.Extensions.Options;
=======
using MockQueryable.Moq;
>>>>>>> 5491ab8c
using Moq;
using NUnit.Framework;
using OutOfSchool.Services;
using OutOfSchool.Services.Enums;
using OutOfSchool.Services.Models;
using OutOfSchool.Services.Repository;
using OutOfSchool.Tests;
using OutOfSchool.Tests.Common;
using OutOfSchool.Tests.Common.TestDataGenerators;
using OutOfSchool.WebApi.Config;
using OutOfSchool.WebApi.Extensions;
using OutOfSchool.WebApi.Models;
using OutOfSchool.WebApi.Services;

namespace OutOfSchool.WebApi.Tests.Services
{
    [TestFixture]
    public class ApplicationServiceTests
    {
        private IApplicationService service;
        private Mock<IApplicationRepository> applicationRepositoryMock;
        private Mock<IWorkshopRepository> workshopRepositoryMock;
        private Mock<IEntityRepository<Child>> childRepositoryMock;
        private Mock<IStringLocalizer<SharedResource>> localizer;
        private Mock<ILogger<ApplicationService>> logger;
        private Mock<IMapper> mapper;

        private Mock<IOptions<ApplicationsConstraintsConfig>> applicationsConstraintsConfig;

        [SetUp]
        public void SetUp()
        {
            applicationRepositoryMock = new Mock<IApplicationRepository>();
            workshopRepositoryMock = new Mock<IWorkshopRepository>();
            childRepositoryMock = new Mock<IEntityRepository<Child>>();

            localizer = new Mock<IStringLocalizer<SharedResource>>();
            logger = new Mock<ILogger<ApplicationService>>();
            mapper = new Mock<IMapper>();

            applicationsConstraintsConfig = new Mock<IOptions<ApplicationsConstraintsConfig>>();
            applicationsConstraintsConfig.Setup(x => x.Value)
                .Returns(new ApplicationsConstraintsConfig()
                {
                    ApplicationsLimit = 2,
                    ApplicationsLimitDays = 7,
                });

            service = new ApplicationService(
                applicationRepositoryMock.Object,
                logger.Object,
                localizer.Object,
<<<<<<< HEAD
                workshopRepository,
                childRepository,
                mapper.Object,
                applicationsConstraintsConfig.Object);

            applications = ApplicationDTOsGenerator.Generate(5);
=======
                workshopRepositoryMock.Object,
                childRepositoryMock.Object,
                mapper.Object);
>>>>>>> 5491ab8c
        }

        [Test]
        public async Task GetApplications_WhenCalled_ShouldReturnApplications()
        {
            // Arrange
            var application = WithApplicationsList();
            SetupGetAll(application);

            // Act
            var result = await service.GetAll().ConfigureAwait(false);

            // Assert
            Assert.AreEqual(result.ToList().Count(), application.Count());
        }

        [Test]
        public async Task GetApplicationById_WhenIdIsValid_ShouldReturnApplication()
        {
            // Arrange
            var id = new Guid("1745d16a-6181-43d7-97d0-a1d6cc34a8bd");
            SetupGetById(WithApplication(id));

            // Act
            var result = await service.GetById(id).ConfigureAwait(false);

            // Assert
            result.Should().BeEquivalentTo(ExpectedApplicationGetByIdSuccess(id));
        }

        [Test]
        public async Task GetApplicationById_WhenIdIsNotValid_ShouldReturnNull()
        {
            // Act
            var result = await service.GetById(Guid.NewGuid()).ConfigureAwait(false);

            // Assert
            Assert.That(result, Is.Null);
        }

        [Test]
        public async Task CreateApplication_WhenCalled_ShouldReturnApplication()
        {
            // Arrange
            var newApplication = new Application()
            {
                Id = new Guid("6d4caeae-f0c3-492e-99b0-c8c105693376"),
                WorkshopId = new Guid("0083633f-4e5b-4c09-a89d-52d8a9b89cdb"),
                CreationTime = new DateTimeOffset(2022, 01, 12, 12, 34, 15, TimeSpan.Zero),
                Status = ApplicationStatus.Pending,
                ChildId = new Guid("64988abc-776a-4ff8-961c-ba73c7db1986"),
                ParentId = new Guid("cce7dcbf-991b-4c8e-ba30-4e3cc9e952f3"),
            };
            SetupCreate(newApplication);

            // Act
            var result = await service.Create(newApplication.ToModel()).ConfigureAwait(false);

            // Assert
<<<<<<< HEAD
            AssertApplicationsDTOsAreEqual(toCreate, result.Model);
=======
            result.Should().BeEquivalentTo(ExpectedApplicationCreate(newApplication));
>>>>>>> 5491ab8c
        }

        [Test]
        public void CreateApplication_WhenModelIsNull_ShouldThrowArgumentException()
        {
            // Arrange
            ApplicationDto application = null;

            // Act and Assert
            Assert.ThrowsAsync<ArgumentException>(
                async () => await service.Create(application).ConfigureAwait(false));
        }

        [Test]
        public void CreateApplication_WhenLimitIsExceeded_ShouldThrowArgumentException()
        {
            // Arrange
            var id = new Guid("1745d16a-6181-43d7-97d0-a1d6cc34a8bd");
            var application = WithApplication(id);

            // Act and Assert
            service.Invoking(w => w.Create(application.ToModel())).Should().Throw<ArgumentException>();
        }

        [Test]
        public void CreateApplication_WhenParametersAreNotValid_ShouldThrowArgumentException()
        {
            // Arrange
            var id = new Guid("1745d16a-6181-43d7-97d0-a1d6cc34a8bd");
            var application = WithApplication(id);

            // Act and Assert
            service.Invoking(w => w.Create(application.ToModel())).Should().Throw<ArgumentException>();
        }       

        [Test]
        public async Task GetAllByWorkshop_WhenIdIsValid_ShouldReturnApplications()
        {
            // Arrange
            var existingApplications = WithApplicationsList();
            SetupGetAllByWorkshop(existingApplications);
            var applicationFilter = new ApplicationFilter
            {
                Status = 0,
                OrderByAlphabetically = false,
                OrderByStatus = false,
                OrderByDateAscending = false,
            };

            // Act
            var result = await service.GetAllByWorkshop(existingApplications.First().Id, applicationFilter).ConfigureAwait(false);

            // Assert
            result.Should().BeEquivalentTo(ExpectedApplicationsGetAll(existingApplications));
        }

        [Test]
        public async Task GetAllByWorkshop_WhenIdIsNotValid_ShouldReturnEmptyCollection()
        {
            // Arrange
            SetupGetAllByWorkshopEmpty();
            var filter = new ApplicationFilter
            {
                Status = 0,
                OrderByAlphabetically = false,
                OrderByStatus = false,
                OrderByDateAscending = false,
            };

            // Act
            var result = await service.GetAllByWorkshop(Guid.NewGuid(), filter).ConfigureAwait(false);

            // Assert
            result.Should().BeEmpty();
        }

        [Test]
        public void GetAllByWorkshop_WhenFilterIsNull_ShouldThrowArgumentException()
        {
            // Arrange
            ApplicationFilter filter = null;

            // Act and Assert
            service.Invoking(s => s.GetAllByWorkshop(Guid.NewGuid(), filter)).Should().ThrowAsync<ArgumentException>();
        }

        [Test]
        public async Task GetAllByProvider_WhenIdIsValid_ShouldReturnApplications()
        {
            // Arrange
            var existingApplications = WithApplicationsList();
            SetupGetAllByProvider(existingApplications);
            var applicationFilter = new ApplicationFilter
            {
                Status = 0,
                OrderByAlphabetically = false,
                OrderByStatus = false,
                OrderByDateAscending = false,
            };

            // Act
            var result = await service.GetAllByProvider(existingApplications.First().Id, applicationFilter).ConfigureAwait(false);

            // Assert
            result.Should().BeEquivalentTo(ExpectedApplicationsGetAll(existingApplications));
        }

        [Test]
        public async Task GetAllByProvider_WhenIdIsNotValid_ShouldReturnEmptyCollection()
        {
            // Arrange
            SetupGetAllByProviderEmpty();
            var filter = new ApplicationFilter
            {
                Status = 0,
                OrderByAlphabetically = false,
                OrderByStatus = false,
                OrderByDateAscending = false,
            };

            // Act
            var result = await service.GetAllByProvider(Guid.NewGuid(), filter).ConfigureAwait(false);

            // Assert
            result.Should().BeEmpty();
        }

        [Test]
        public void GetAllByProvider_WhenFilterIsNull_ShouldThrowArgumentException()
        {
            // Arrange
            ApplicationFilter filter = null;

            // Act and Assert
            service.Invoking(s => s.GetAllByProvider(Guid.NewGuid(), filter)).Should().ThrowAsync<ArgumentException>();
        }

        [Test]
        public async Task GetAllByParent_WhenIdIsValid_ShouldReturnApplications()
        {
            // Arrange
            var existingApplications = WithApplicationsList();
            SetupGetAllBy(existingApplications);

            // Act
            var result = await service.GetAllByParent(existingApplications.First().ParentId).ConfigureAwait(false);

            // Assert
            result.Should().BeEquivalentTo(ExpectedApplicationsGetAll(existingApplications));
        }

        [Test]
        public async Task GetAllByParent_WhenIdIsNotValid_ShouldReturnEmptyCollection()
        {
            // Act
            var result = await service.GetAllByParent(Guid.NewGuid()).ConfigureAwait(false);

            // Assert
            Assert.That(result, Is.Null);
        }

        [Test]
        public async Task GetAllByChild_WhenIdIsValid_ShouldReturnApplications()
        {
            // Arrange
            var existingApplications = WithApplicationsList();
            SetupGetAllBy(existingApplications);

            // Act
            var result = await service.GetAllByChild(existingApplications.First().ChildId).ConfigureAwait(false);

            // Assert
            result.Should().BeEquivalentTo(ExpectedApplicationsGetAll(existingApplications));
        }

        [Test]
        public async Task GetAllByChild_WhenIdIsNotValid_ShouldReturnEmptyCollection()
        {
            // Act
            var result = await service.GetAllByChild(Guid.NewGuid()).ConfigureAwait(false);

            // Assert
            Assert.That(result, Is.Null);
        }

        [Test]
        public async Task GetAllByStatus_WhenStatusIsValid_ShouldReturnApplications()
        {
            // Arrange
            var existingApplications = WithApplicationsList();
            var status = (int)existingApplications.First().Status;
            SetupGetAllBy(existingApplications);

            // Act
            var result = await service.GetAllByStatus(status).ConfigureAwait(false);

            // Assert
            result.Should().BeEquivalentTo(ExpectedApplicationsGetAll(existingApplications));
        }

        [Test]
        [TestCase(-1)]
        [TestCase(10)]
        public async Task GetAllByStatus_WhenStatusIsNotValid_ShouldReturnEmptyCollection(int status)
        {
            // Act
            var result = await service.GetAllByStatus(status).ConfigureAwait(false);

            // Assert
            Assert.That(result, Is.Null);
        }

        [Test]
        public async Task UpdateApplication_WhenIdIsValid_ShouldReturnApplication()
        {
            // Arrange
            var id = new Guid("1745d16a-6181-43d7-97d0-a1d6cc34a8bd");
            var changedEntity = WithApplication(id);
            SetupUpdate(changedEntity);
            var expected = changedEntity.ToModel();

            // Act
            var result = await service.Update(expected).ConfigureAwait(false);

            // Assert
            AssertApplicationsDTOsAreEqual(expected, result);
        }

        [Test]
        public void UpdateApplication_WhenThereIsNoApplicationWithId_ShouldTrowArgumentException()
        {
            // Arrange
            var id = new Guid("1745d16a-6181-43d7-97d0-a1d6cc34a8bd");
            var application = WithApplication(id);

            // Act and Assert
            Assert.ThrowsAsync<ArgumentException>(
                async () => await service.Update(application.ToModel()).ConfigureAwait(false));
        }

        [Test]
        public void UpdateApplication_WhenModelIsNull_ShouldThrowArgumentException()
        {
            // Act and Assert
            service.Invoking(s => s.Update(null)).Should().ThrowAsync<ArgumentException>();
        }

        [Test]
        public async Task DeleteApplication_WhenIdIsValid_ShouldTryToDelete()
        {
            // Arrange
            var id = Guid.NewGuid();
            SetupDelete(WithApplication(id));

            // Act
            await service.Delete(id).ConfigureAwait(false);

            // Assert
            applicationRepositoryMock.Verify(w => w.Delete(It.IsAny<Application>()), Times.Once);
        }

        [Test]
        public void DeleteApplication_WhenIdIsNotValid_ShouldThrowArgumentException()
        {
            // Assert
            Assert.ThrowsAsync<ArgumentException>(
                async () => await service.Delete(Guid.NewGuid()).ConfigureAwait(false));
        }

        private static void AssertApplicationsDTOsAreEqual(ApplicationDto expected, ApplicationDto actual)
        {
            Assert.Multiple(() =>
            {
                Assert.That(expected.Id, Is.EqualTo(actual.Id));
                Assert.That(expected.Status, Is.EqualTo(actual.Status));
                Assert.That(expected.CreationTime, Is.EqualTo(actual.CreationTime));
                Assert.That(expected.ChildId, Is.EqualTo(actual.ChildId));
                Assert.That(expected.ParentId, Is.EqualTo(actual.ParentId));
            });
        }

        #region Setup

        private void SetupCreate(Application application)
        {
            var childsMock = WithChildList().AsQueryable().BuildMock();

            applicationRepositoryMock.Setup(a => a.GetByFilter(
                    It.IsAny<Expression<Func<Application, bool>>>(),
                    It.IsAny<string>()))
                .Returns(Task.FromResult<IEnumerable<Application>>(new List<Application> { application }));
            childRepositoryMock.Setup(r => r.Get<It.IsAnyType>(
                    It.IsAny<int>(),
                    It.IsAny<int>(),
                    It.IsAny<string>(),
                    It.IsAny<Expression<Func<Child, bool>>>(),
                    It.IsAny<Expression<Func<Child, It.IsAnyType>>>(),
                    It.IsAny<bool>()))
                .Returns(childsMock.Object)
                .Verifiable();
            applicationRepositoryMock.Setup(
                    w => w.Create(It.IsAny<Application>()))
                .Returns(Task.FromResult(It.IsAny<Application>()));
            mapper.Setup(m => m.Map<ApplicationDto>(It.IsAny<Application>()))
                .Returns(new ApplicationDto() { Id = new Guid("1745d16a-6181-43d7-97d0-a1d6cc34a8bd") });
        }

        private void SetupGetAll(IEnumerable<Application> apps)
        {
            var mappedDtos = apps.Select(a => new ApplicationDto() { Id = a.Id }).ToList();
            applicationRepositoryMock.Setup(w => w.GetAllWithDetails(
                    It.IsAny<string>()))
                .Returns(Task.FromResult<IEnumerable<Application>>(new List<Application> { apps.First() }));
            mapper.Setup(m => m.Map<List<ApplicationDto>>(It.IsAny<List<Application>>())).Returns(mappedDtos);
        }

        private void SetupGetAllBy(IEnumerable<Application> apps)
        {
            var mappedDtos = apps.Select(a => new ApplicationDto() { Id = a.Id }).ToList();

            applicationRepositoryMock.Setup(a => a.GetByFilter(
                    It.IsAny<Expression<Func<Application, bool>>>(),
                    It.IsAny<string>()))
                .Returns(Task.FromResult<IEnumerable<Application>>(new List<Application> { apps.First() }));
            mapper.Setup(m => m.Map<List<ApplicationDto>>(It.IsAny<List<Application>>())).Returns(mappedDtos);
        }

        private void SetupGetAllByWorkshop(IEnumerable<Application> apps)
        {
            var applicationsMock = WithApplicationsList().AsQueryable().BuildMock();
            var mappedDtos = apps.Select(a => new ApplicationDto() { Id = a.Id }).ToList();

            applicationRepositoryMock.Setup(r => r.Get<It.IsAnyType>(
                    It.IsAny<int>(),
                    It.IsAny<int>(),
                    It.IsAny<string>(),
                    It.IsAny<Expression<Func<Application, bool>>>(),
                    It.IsAny<Expression<Func<Application, It.IsAnyType>>>(),
                    It.IsAny<bool>()))
                .Returns(applicationsMock.Object)
                .Verifiable();
            mapper.Setup(m => m.Map<List<ApplicationDto>>(It.IsAny<List<Application>>())).Returns(mappedDtos);
        }

        private void SetupGetAllByWorkshopEmpty()
        {
            var emptyApplicationsList = new List<Application>().AsQueryable().BuildMock();
            var emptyApplicationDtosList = new List<ApplicationDto>();

            applicationRepositoryMock.Setup(r => r.Get<It.IsAnyType>(
                    It.IsAny<int>(),
                    It.IsAny<int>(),
                    It.IsAny<string>(),
                    It.IsAny<Expression<Func<Application, bool>>>(),
                    It.IsAny<Expression<Func<Application, It.IsAnyType>>>(),
                    It.IsAny<bool>()))
                .Returns(emptyApplicationsList.Object)
                .Verifiable();
            mapper.Setup(m => m.Map<List<ApplicationDto>>(It.IsAny<List<Application>>())).Returns(emptyApplicationDtosList);
        }

        private void SetupGetAllByProvider(IEnumerable<Application> apps)
        {
            var applicationsMock = WithApplicationsList().AsQueryable().BuildMock();
            var workshopsMock = WithWorkshopsList().AsQueryable().BuildMock();
            var mappedDtos = apps.Select(a => new ApplicationDto() { Id = a.Id }).ToList();

            workshopRepositoryMock.Setup(w => w.Get<It.IsAnyType>(
                    It.IsAny<int>(),
                    It.IsAny<int>(),
                    It.IsAny<string>(),
                    It.IsAny<Expression<Func<Workshop, bool>>>(),
                    It.IsAny<Expression<Func<Workshop, It.IsAnyType>>>(),
                    It.IsAny<bool>()))
                .Returns(workshopsMock.Object)
                .Verifiable();
            applicationRepositoryMock.Setup(r => r.Get<It.IsAnyType>(
                    It.IsAny<int>(),
                    It.IsAny<int>(),
                    It.IsAny<string>(),
                    It.IsAny<Expression<Func<Application, bool>>>(),
                    It.IsAny<Expression<Func<Application, It.IsAnyType>>>(),
                    It.IsAny<bool>()))
                .Returns(applicationsMock.Object)
                .Verifiable();
            mapper.Setup(m => m.Map<List<ApplicationDto>>(It.IsAny<List<Application>>())).Returns(mappedDtos);
        }

        private void SetupGetAllByProviderEmpty()
        {
            var emptyWorkshopsList = new List<Workshop>().AsQueryable().BuildMock();
            var emptyApplicationsList = new List<Application>().AsQueryable().BuildMock();
            var emptyApplicationDtosList = new List<ApplicationDto>();

            workshopRepositoryMock.Setup(w => w.Get<It.IsAnyType>(
                    It.IsAny<int>(),
                    It.IsAny<int>(),
                    It.IsAny<string>(),
                    It.IsAny<Expression<Func<Workshop, bool>>>(),
                    It.IsAny<Expression<Func<Workshop, It.IsAnyType>>>(),
                    It.IsAny<bool>()))
                .Returns(emptyWorkshopsList.Object)
                .Verifiable();
            applicationRepositoryMock.Setup(r => r.Get<It.IsAnyType>(
                    It.IsAny<int>(),
                    It.IsAny<int>(),
                    It.IsAny<string>(),
                    It.IsAny<Expression<Func<Application, bool>>>(),
                    It.IsAny<Expression<Func<Application, It.IsAnyType>>>(),
                    It.IsAny<bool>()))
                .Returns(emptyApplicationsList.Object)
                .Verifiable();
            mapper.Setup(m => m.Map<List<ApplicationDto>>(It.IsAny<List<Application>>())).Returns(emptyApplicationDtosList);
        }

        private void SetupGetById(Application application)
        {
            var applicationId = new Guid("1745d16a-6181-43d7-97d0-a1d6cc34a8bd");
            applicationRepositoryMock.Setup(a => a.GetById(applicationId)).ReturnsAsync(application);
            applicationRepositoryMock.Setup(a => a.GetByFilter(
                It.IsAny<Expression<Func<Application, bool>>>(),
                It.IsAny<string>()))
                .Returns(Task.FromResult<IEnumerable<Application>>(new List<Application> { application }));
            mapper.Setup(m => m.Map<ApplicationDto>(application)).Returns(new ApplicationDto() { Id = application.Id });
        }

        private void SetupUpdate(Application application)
        {
            var applicationsMock = WithApplicationsList().AsQueryable().BuildMock();

            applicationRepositoryMock.Setup(r => r.Get<It.IsAnyType>(
                It.IsAny<int>(),
                It.IsAny<int>(),
                It.IsAny<string>(),
                It.IsAny<Expression<Func<Application, bool>>>(),
                It.IsAny<Expression<Func<Application, It.IsAnyType>>>(),
                It.IsAny<bool>()))
                .Returns(applicationsMock.Object)
                .Verifiable();

            applicationRepositoryMock.Setup(a => a.Update(mapper.Object.Map<Application>(application))).ReturnsAsync(application);
            mapper.Setup(m => m.Map<ApplicationDto>(application)).Returns(new ApplicationDto() { Id = application.Id });
        }

        private void SetupDelete(Application application)
        {
            var applicationsMock = WithApplicationsList().AsQueryable().BuildMock();

            applicationRepositoryMock.Setup(r => r.Get<It.IsAnyType>(
                    It.IsAny<int>(),
                    It.IsAny<int>(),
                    It.IsAny<string>(),
                    It.IsAny<Expression<Func<Application, bool>>>(),
                    It.IsAny<Expression<Func<Application, It.IsAnyType>>>(),
                    It.IsAny<bool>()))
                .Returns(applicationsMock.Object)
                .Verifiable();
            applicationRepositoryMock.Setup(a => a.Delete(It.IsAny<Application>())).Returns(Task.CompletedTask);
        }
        #endregion

        #region With

        private IEnumerable<Application> WithApplicationsList()
        {
            return new List<Application>()
            {
                new Application()
                {
                    Id = new Guid("1745d16a-6181-43d7-97d0-a1d6cc34a8db"),
                    Status = ApplicationStatus.Pending,
                    WorkshopId = new Guid("953708d7-8c35-4607-bd9b-f034e853bb89"),
                    ChildId = new Guid("64988abc-776a-4ff8-961c-ba73c7db1986"),
                    ParentId = new Guid("cce7dcbf-991b-4c8e-ba30-4e3cc9e952f3"),
                },
                new Application()
                {
                    Id = new Guid("7c5f8f7c-d850-44d0-8d4e-fd2de99453be"),
                    Status = ApplicationStatus.Rejected,
                    WorkshopId = new Guid("953708d7-8c35-4607-bd9b-f034e853bb89"),
                    ChildId = new Guid("64988abc-776a-4ff8-961c-ba73c7db1986"),
                    ParentId = new Guid("cce7dcbf-991b-4c8e-ba30-4e3cc9e952f3"),
                },
                new Application()
                {
                    Id = new Guid("0083633f-4e5b-4c09-a89d-52d8a9b89cdb"),
                    Status = ApplicationStatus.Pending,
                    WorkshopId = new Guid("953708d7-8c35-4607-bd9b-f034e853bb89"),
                    ChildId = new Guid("64988abc-776a-4ff8-961c-ba73c7db1986"),
                    ParentId = new Guid("cce7dcbf-991b-4c8e-ba30-4e3cc9e952f3"),
                },
            };
        }

        private Application WithApplication(Guid id)
        {
            return new Application()
            {
                Id = id,
                WorkshopId = new Guid("0083633f-4e5b-4c09-a89d-52d8a9b89cdb"),
                Status = ApplicationStatus.Pending,
            };
        }

        private IEnumerable<Workshop> WithWorkshopsList()
        {
            return new List<Workshop>()
            {
                new Workshop()
                {
                    Id = new Guid("b94f1989-c4e7-4878-ac86-21c4a402fb43"),
                    ProviderId = new Guid("1aa8e8e0-d35f-45cb-b66d-a01faa8fe174"),
                },
                new Workshop()
                {
                    Id = new Guid("8c14044b-e30d-4b14-a18b-5b3b859ad676"),
                    ProviderId = new Guid("1aa8e8e0-d35f-45cb-b66d-a01faa8fe174"),
                },
                new Workshop()
                {
                    Id = new Guid("3e8845a8-1359-4676-b6d6-5a6b29c122ea"),
                    ProviderId = new Guid("1aa8e8e0-d35f-45cb-b66d-a01faa8fe174"),
                },
            };
        }

        private IEnumerable<Child> WithChildList()
        {
            return new List<Child>()
                {
                    new Child { Id = new Guid("64988abc-776a-4ff8-961c-ba73c7db1986"), FirstName = "fn1", LastName = "ln1", MiddleName = "mn1", DateOfBirth = new DateTime(2003, 11, 9), Gender = Gender.Male, ParentId = new Guid("cce7dcbf-991b-4c8e-ba30-4e3cc9e952f3"), SocialGroupId = 2 },
                    new Child { Id = new Guid("f29d0e07-e4f2-440b-b0fe-eaa11e31ddae"), FirstName = "fn2", LastName = "ln2", MiddleName = "mn2", DateOfBirth = new DateTime(2004, 11, 8), Gender = Gender.Female, ParentId = new Guid("cce7dcbf-991b-4c8e-ba30-4e3cc9e952f3"), SocialGroupId = 1 },
                    new Child { Id = new Guid("6ddd21d0-2f2e-48a0-beec-fefcb44cd3f0"), FirstName = "fn3", LastName = "ln3", MiddleName = "mn3", DateOfBirth = new DateTime(2006, 11, 2), Gender = Gender.Male, ParentId = new Guid("cce7dcbf-991b-4c8e-ba30-4e3cc9e952f3"), SocialGroupId = 1 },
                };
        }

        #endregion

        #region Expected

        private ApplicationDto ExpectedApplicationCreate(Application application)
        {
            return mapper.Object.Map<ApplicationDto>(application);
        }

        private ApplicationDto ExpectedApplicationGetByIdSuccess(Guid id)
        {
            return new ApplicationDto() { Id = id };
        }

        private IEnumerable<ApplicationDto> ExpectedApplicationsGetAll(IEnumerable<Application> apps)
        {
            return mapper.Object.Map<List<ApplicationDto>>(apps);
        }

        #endregion
    }
}<|MERGE_RESOLUTION|>--- conflicted
+++ resolved
@@ -8,11 +8,8 @@
 using Microsoft.EntityFrameworkCore;
 using Microsoft.Extensions.Localization;
 using Microsoft.Extensions.Logging;
-<<<<<<< HEAD
 using Microsoft.Extensions.Options;
-=======
 using MockQueryable.Moq;
->>>>>>> 5491ab8c
 using Moq;
 using NUnit.Framework;
 using OutOfSchool.Services;
@@ -65,18 +62,10 @@
                 applicationRepositoryMock.Object,
                 logger.Object,
                 localizer.Object,
-<<<<<<< HEAD
-                workshopRepository,
-                childRepository,
+                workshopRepositoryMock.Object,
+                childRepositoryMock.Object,
                 mapper.Object,
                 applicationsConstraintsConfig.Object);
-
-            applications = ApplicationDTOsGenerator.Generate(5);
-=======
-                workshopRepositoryMock.Object,
-                childRepositoryMock.Object,
-                mapper.Object);
->>>>>>> 5491ab8c
         }
 
         [Test]
@@ -136,11 +125,7 @@
             var result = await service.Create(newApplication.ToModel()).ConfigureAwait(false);
 
             // Assert
-<<<<<<< HEAD
-            AssertApplicationsDTOsAreEqual(toCreate, result.Model);
-=======
             result.Should().BeEquivalentTo(ExpectedApplicationCreate(newApplication));
->>>>>>> 5491ab8c
         }
 
         [Test]
