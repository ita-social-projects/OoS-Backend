--- conflicted
+++ resolved
@@ -36,12 +36,8 @@
             options = builder.Options;
             context = new OutOfSchoolDbContext(options);
 
-<<<<<<< HEAD
-            repo = new EntityRepository<Workshop>(context);
+            repo = new WorkshopRepository(context);
             ratingService = new Mock<IRatingService>();
-=======
-            repo = new WorkshopRepository(context);
->>>>>>> 2962a4ba
             logger = new Mock<ILogger>();
             localizer = new Mock<IStringLocalizer<SharedResource>>();
             service = new WorkshopService(repo, ratingService.Object, logger.Object, localizer.Object);
