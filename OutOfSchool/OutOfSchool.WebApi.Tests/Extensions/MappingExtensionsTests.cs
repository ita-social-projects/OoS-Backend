﻿using System;
using System.Collections.Generic;
using System.Globalization;

using AutoMapper;

using Moq;

using NUnit.Framework;

using OutOfSchool.Services.Models;
using OutOfSchool.Tests.Common.TestDataGenerators;
using OutOfSchool.WebApi.Extensions;
using OutOfSchool.WebApi.Models;
using OutOfSchool.WebApi.Util;

namespace OutOfSchool.WebApi.Tests.Extensions
{
    [TestFixture]
    public class MappingExtensionsTests
    {
        [Test]
        public void Mapping_ChatMessageDtoToDomain_IsCorrect()
        {
            // Arrange
            ChatMessageDto chatMessageDTO = new ChatMessageDto()
            {
                Id = Guid.NewGuid(),
                UserId = "test",
                ChatRoomId = Guid.NewGuid(),
                Text = "test mess",
                IsRead = true,
                CreatedTime = DateTimeOffset.Parse("2021-05-24T12:15:12", new CultureInfo("uk-UA", false)),
            };

            // Act
            var result = chatMessageDTO.ToDomain();

            // Assert
            Assert.Multiple(() =>
            {
                Assert.IsNotNull(result);
                Assert.IsInstanceOf<ChatMessage>(result);
                Assert.IsNotNull(result.Text);
                Assert.AreEqual(chatMessageDTO.Id, result.Id);
                Assert.AreEqual(chatMessageDTO.UserId, result.UserId);
                Assert.AreEqual(chatMessageDTO.ChatRoomId, result.ChatRoomId);
                Assert.AreEqual(chatMessageDTO.Text, result.Text);
                Assert.AreEqual(chatMessageDTO.CreatedTime, result.CreatedTime);
                Assert.AreEqual(chatMessageDTO.IsRead, result.IsRead);
                Assert.IsNull(result.User);
                Assert.IsNull(result.ChatRoom);
            });
        }

        [Test]
        public void Mapping_ChatMessageToModel_IsCorrect()
        {
            // Arrange
            ChatMessage chatMessage = new ChatMessage()
            {
                Id = Guid.NewGuid(),
                UserId = "test",
                ChatRoomId = Guid.NewGuid(),
                Text = "test mess",
                IsRead = true,
                CreatedTime = DateTimeOffset.Parse("2021-05-24T12:15:12", new CultureInfo("uk-UA", false)),
                User = Mock.Of<User>(),
                ChatRoom = Mock.Of<ChatRoom>(),
            };

            // Act
            var result = chatMessage.ToModel();

            // Assert
            Assert.Multiple(() =>
            {
                Assert.IsNotNull(result);
                Assert.IsInstanceOf<ChatMessageDto>(result);
                Assert.IsNotNull(result.Text);
                Assert.AreEqual(chatMessage.Id, result.Id);
                Assert.AreEqual(chatMessage.UserId, result.UserId);
                Assert.AreEqual(chatMessage.ChatRoomId, result.ChatRoomId);
                Assert.AreEqual(chatMessage.Text, result.Text);
                Assert.AreEqual(chatMessage.CreatedTime, result.CreatedTime);
                Assert.AreEqual(chatMessage.IsRead, result.IsRead);
            });
        }

        [Test]
        public void Mapping_ChatRoomDtoToDomain_IsCorrect()
        {
            // Arrange
            var user1 = new UserDto() { Id = "test" };
            var user2 = new UserDto() { Id = "test2" };

            var chatMessage1 = new ChatMessageDto()
            {
                Id = Guid.NewGuid(),
                UserId = "test",
                ChatRoomId = Guid.NewGuid(),
                Text = "test mess",
                IsRead = true,
                CreatedTime = DateTimeOffset.Parse("2021-05-24T12:15:12", new CultureInfo("uk-UA", false)),
            };
            var chatMessage2 = new ChatMessageDto()
            {
                Id = Guid.NewGuid(),
                UserId = "test2",
                ChatRoomId = Guid.NewGuid(),
                Text = "test mess",
                IsRead = false,
                CreatedTime = DateTimeOffset.Parse("2021-05-24T12:15:20", new CultureInfo("uk-UA", false)),
            };

            var listOfUsers = new List<UserDto>() { user1, user2 };

            var listOfMessages = new List<ChatMessageDto>() { chatMessage1, chatMessage2 };

            var chatRoomDto = new ChatRoomDto()
            {
                Id = Guid.NewGuid(),
                WorkshopId = Guid.NewGuid(),
                ChatMessages = listOfMessages,
                Users = listOfUsers,
                NotReadMessagesCount = 4,
            };

            // Act
            var result = chatRoomDto.ToDomain();

            // Assert
            Assert.Multiple(() =>
            {
                Assert.IsNotNull(result);
                Assert.IsInstanceOf<ChatRoom>(result);
                Assert.IsNull(result.Workshop);
                Assert.IsNotNull(result.ChatMessages);
                Assert.IsInstanceOf<ICollection<ChatMessage>>(result.ChatMessages);
                Assert.IsNotNull(result.Users);
                Assert.IsInstanceOf<ICollection<User>>(result.Users);
                Assert.IsNull(result.ChatRoomUsers);
                Assert.AreEqual(chatRoomDto.Id, result.Id);
                Assert.AreEqual(chatRoomDto.WorkshopId, result.WorkshopId);
                foreach (var el in result.ChatMessages)
                {
                    Assert.AreEqual(chatMessage1.Text, el.Text);
                }
            });
        }

        [Test]
        public void Mapping_ChatRoomToModel_IsCorrect()
        {
            // Arrange
            var user1 = new User() { Id = "test" };
            var user2 = new User() { Id = "test2" };

            var chatMessage1 = new ChatMessage()
            {
                Id = Guid.NewGuid(),
                UserId = "test",
                ChatRoomId = Guid.NewGuid(),
                Text = "test mess",
                IsRead = true,
                CreatedTime = DateTimeOffset.Parse("2021-05-24T12:15:12", new CultureInfo("uk-UA", false)),
                User = Mock.Of<User>(),
                ChatRoom = Mock.Of<ChatRoom>(),
            };
            var chatMessage2 = new ChatMessage()
            {
                Id = Guid.NewGuid(),
                UserId = "test2",
                ChatRoomId = Guid.NewGuid(),
                Text = "test mess",
                IsRead = false,
                CreatedTime = DateTimeOffset.Parse("2021-05-24T12:15:20", new CultureInfo("uk-UA", false)),
                User = Mock.Of<User>(),
                ChatRoom = Mock.Of<ChatRoom>(),
            };

            var listOfUsers = new List<User>() { user1, user2 };

            var listOfMessages = new List<ChatMessage>() { chatMessage1, chatMessage2 };

            var chatRoom = new ChatRoom()
            {
                Id = Guid.NewGuid(),
                WorkshopId = Guid.NewGuid(),
                Workshop = Mock.Of<Workshop>(),
                ChatMessages = listOfMessages,
                Users = listOfUsers,
                ChatRoomUsers = new List<ChatRoomUser>(),
            };

            // Act
            var result = chatRoom.ToModel();

            // Assert
            Assert.Multiple(() =>
            {
                Assert.IsNotNull(result);
                Assert.IsInstanceOf<ChatRoomDto>(result);
                Assert.IsNotNull(result.ChatMessages);
                Assert.IsInstanceOf<IEnumerable<ChatMessageDto>>(result.ChatMessages);
                Assert.IsNotNull(result.Users);
                Assert.IsInstanceOf<IEnumerable<UserDto>>(result.Users);
                Assert.AreEqual(chatRoom.Id, result.Id);
                Assert.AreEqual(chatRoom.WorkshopId, result.WorkshopId);
                Assert.Zero(result.NotReadMessagesCount);
                foreach (var el in result.ChatMessages)
                {
                    Assert.AreEqual(chatMessage1.Text, el.Text);
                }
            });
        }

        [Test]
        public void Mapping_ChatRoomToModelWithoutCHatMessages_IsCorrect()
        {
            // Arrange
            var user1 = new User() { Id = "test" };
            var user2 = new User() { Id = "test2" };

            var chatMessage1 = new ChatMessage()
            {
                Id = Guid.NewGuid(),
                UserId = "test",
                ChatRoomId = Guid.NewGuid(),
                Text = "test mess",
                IsRead = true,
                CreatedTime = DateTimeOffset.Parse("2021-05-24T12:15:12", new CultureInfo("uk-UA", false)),
                User = Mock.Of<User>(),
                ChatRoom = Mock.Of<ChatRoom>(),
            };
            var chatMessage2 = new ChatMessage()
            {
                Id = Guid.NewGuid(),
                UserId = "test2",
                ChatRoomId = Guid.NewGuid(),
                Text = "test mess",
                IsRead = false,
                CreatedTime = DateTimeOffset.Parse("2021-05-24T12:15:20", new CultureInfo("uk-UA", false)),
                User = Mock.Of<User>(),
                ChatRoom = Mock.Of<ChatRoom>(),
            };

            var listOfUsers = new List<User>() { user1, user2 };

            var listOfMessages = new List<ChatMessage>() { chatMessage1, chatMessage2 };

            var chatRoom = new ChatRoom()
            {
                Id = Guid.NewGuid(),
                WorkshopId = Guid.NewGuid(),
                Workshop = Mock.Of<Workshop>(),
                ChatMessages = listOfMessages,
                Users = listOfUsers,
                ChatRoomUsers = new List<ChatRoomUser>(),
            };

            // Act
            var result = chatRoom.ToModelWithoutChatMessages();

            // Assert
            Assert.Multiple(() =>
            {
                Assert.IsNotNull(result);
                Assert.IsInstanceOf<ChatRoomDto>(result);
                Assert.IsNull(result.ChatMessages);
                Assert.IsNotNull(result.Users);
                Assert.IsInstanceOf<IEnumerable<UserDto>>(result.Users);
                Assert.AreEqual(chatRoom.Id, result.Id);
                Assert.AreEqual(chatRoom.WorkshopId, result.WorkshopId);
                Assert.Zero(result.NotReadMessagesCount);
            });
        }

        [Test]
        public void Mapping_WorkshopDTO_ToCardDto_IsCorrect()
        {
            // Arrange
            var workshopDto = new WorkshopDTO()
            {
                Id = Guid.NewGuid(),
                Title = "Title5",
                Phone = "1111111111",
                Description = "Desc5",
                Price = 5000,
                IsPerMonth = true,
                WithDisabilityOptions = true,
                Head = "Head5",
                HeadDateOfBirth = new DateTime(1980, month: 12, 28),
                ProviderTitle = "ProviderTitle",
                DisabilityOptionsDesc = "Desc5",
                Website = "website5",
                Instagram = "insta5",
                Facebook = "facebook5",
                Email = "email5@gmail.com",
                MaxAge = 10,
                MinAge = 4,
                Logo = "image5",
                ProviderId = Guid.NewGuid(),
                DirectionId = 1,
                Direction = "Some title of direction",
                DepartmentId = 1,
                ClassId = 1,
                AddressId = 17,
                Address = new AddressDto
                {
                    Id = 17,
                    Region = "Region17",
                    District = "District17",
                    City = "City17",
                    Street = "Street17",
                    BuildingNumber = "BuildingNumber17",
                    Latitude = 123.2355,
                    Longitude = 23.1234,
                },
                Teachers = new List<TeacherDTO>()
                        {
                            new TeacherDTO
                            {
<<<<<<< HEAD
                                Id = Guid.Empty,
=======
                                Id = Guid.NewGuid(),
>>>>>>> 14b33b99
                                FirstName = "Alex",
                                LastName = "Brown",
                                MiddleName = "SomeMiddleName",
                                Description = "Description",
                                Image = "Image",
                                DateOfBirth = DateTime.Parse("1990-01-01"),
                                WorkshopId = Guid.Empty,
                            },
                            new TeacherDTO
                            {
<<<<<<< HEAD
                                Id = Guid.Empty,
=======
                                Id = Guid.NewGuid(),
>>>>>>> 14b33b99
                                FirstName = "John",
                                LastName = "Snow",
                                MiddleName = "SomeMiddleName",
                                Description = "Description",
                                Image = "Image",
                                DateOfBirth = DateTime.Parse("1990-01-01"),
                                WorkshopId = Guid.Empty,
                            },
                        },
                Keywords = new List<string>()
                {
                    "dance",
                    "twist",
                },
                Rating = 23.12314f,
            };

            // Act
            var result = workshopDto.ToCardDto();

            // Assert
            Assert.Multiple(() =>
            {
                Assert.IsNotNull(result);
                Assert.IsInstanceOf<WorkshopCard>(result);
                Assert.AreEqual(workshopDto.Id, result.WorkshopId);
                Assert.AreEqual(workshopDto.Title, result.Title);
                Assert.AreEqual(workshopDto.Price, result.Price);
                Assert.AreEqual(workshopDto.IsPerMonth, result.IsPerMonth);
                Assert.AreEqual(workshopDto.ProviderId, result.ProviderId);
                Assert.AreEqual(workshopDto.ProviderTitle, result.ProviderTitle);
                Assert.AreEqual(workshopDto.MinAge, result.MinAge);
                Assert.AreEqual(workshopDto.MaxAge, result.MaxAge);
                Assert.AreEqual(workshopDto.Logo, result.Photo);
                Assert.AreEqual(workshopDto.DirectionId, result.DirectionId);
                Assert.AreEqual(workshopDto.Address?.Id, result.Address.Id);
                Assert.IsNotNull(result.Address);
                Assert.AreEqual(workshopDto.Address.Latitude, result.Address.Latitude);
                Assert.AreEqual(workshopDto.Rating, result.Rating);
            });
        }

        // TODO: fix mapper configuration
        [Test]
        public void Mapping_MappingProfile_ConfigurationIsCorrect()
        {
            // arrange
            var profile = new MappingProfile();

            // act
            var configuration = new MapperConfiguration(cfg => cfg.AddProfile(profile));

            // assert
            configuration.AssertConfigurationIsValid();
        }

        [Test]
        public void Mapping_ProviderDto_ToProvider_IsCorrect()
        {
            var providerDto = ProviderDtoGenerator.Generate();
            var provider = providerDto.ToDomain();

            EnsureProviderAndProviderDtoAreEqual(providerDto, provider);
        }

        [Test]
        public void Mapping_Provider_ToProviderDto_IsCorrect()
        {
            var provider = ProvidersGenerator.Generate();
            var providerDto = provider.ToModel();

            EnsureProviderAndProviderDtoAreEqual(providerDto, provider);
        }

        private static void EnsureProviderAndProviderDtoAreEqual(ProviderDto providerDto, Provider provider)
        {
            Assert.Multiple(() =>
            {
                Assert.That(providerDto.Id, Is.EqualTo(provider.Id));
                Assert.That(providerDto.Id, Is.EqualTo(provider.Id));
                Assert.That(providerDto.Id, Is.EqualTo(provider.Id));
                Assert.That(providerDto.Id, Is.EqualTo(provider.Id));
                Assert.That(providerDto.Id, Is.EqualTo(provider.Id));
                Assert.That(providerDto.Id, Is.EqualTo(provider.Id));
                Assert.That(providerDto.Id, Is.EqualTo(provider.Id));
                Assert.That(providerDto.FullTitle, Is.EqualTo(provider.FullTitle));
                Assert.That(providerDto.ShortTitle, Is.EqualTo(provider.ShortTitle));
                Assert.That(providerDto.Website, Is.EqualTo(provider.Website));
                Assert.That(providerDto.Email, Is.EqualTo(provider.Email));
                Assert.That(providerDto.Facebook, Is.EqualTo(provider.Facebook));
                Assert.That(providerDto.Instagram, Is.EqualTo(provider.Instagram));
                Assert.That(providerDto.Description, Is.EqualTo(provider.Description));
                Assert.That(providerDto.EdrpouIpn, Is.EqualTo(provider.EdrpouIpn.ToString()));
                Assert.That(providerDto.Director, Is.EqualTo(provider.Director));
                Assert.That(providerDto.DirectorDateOfBirth, Is.EqualTo(provider.DirectorDateOfBirth));
                Assert.That(providerDto.PhoneNumber, Is.EqualTo(provider.PhoneNumber));
                Assert.That(providerDto.Founder, Is.EqualTo(provider.Founder));
                Assert.That(providerDto.Ownership, Is.EqualTo(provider.Ownership));
                Assert.That(providerDto.Type, Is.EqualTo(provider.Type));
                Assert.That(providerDto.Status, Is.EqualTo(provider.Status));
                //Assert.That(providerDto.Rating, Is.EqualTo(provider.Rating));
                //Assert.That(providerDto.NumberOfRatings, Is.EqualTo(provider.NumberOfRatings));
                Assert.That(providerDto.UserId, Is.EqualTo(provider.UserId));
                // TODO: add address comparers
                //Assert.That(providerDto.LegalAddress, Is.EqualTo(provider.LegalAddress));
                //Assert.That(providerDto.ActualAddress, Is.EqualTo(provider.ActualAddress));
                Assert.That(providerDto.InstitutionStatusId, Is.EqualTo(provider.InstitutionStatusId));
            });
        }
    }
}<|MERGE_RESOLUTION|>--- conflicted
+++ resolved
@@ -321,11 +321,7 @@
                         {
                             new TeacherDTO
                             {
-<<<<<<< HEAD
-                                Id = Guid.Empty,
-=======
                                 Id = Guid.NewGuid(),
->>>>>>> 14b33b99
                                 FirstName = "Alex",
                                 LastName = "Brown",
                                 MiddleName = "SomeMiddleName",
@@ -336,11 +332,7 @@
                             },
                             new TeacherDTO
                             {
-<<<<<<< HEAD
-                                Id = Guid.Empty,
-=======
                                 Id = Guid.NewGuid(),
->>>>>>> 14b33b99
                                 FirstName = "John",
                                 LastName = "Snow",
                                 MiddleName = "SomeMiddleName",
