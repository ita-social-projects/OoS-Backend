﻿using System;
using System.Collections.Generic;
using System.Linq;
using System.Threading.Tasks;
using Microsoft.EntityFrameworkCore;
using OutOfSchool.Services.Models;

namespace OutOfSchool.Services.Repository;

public class WorkshopRepository : SensitiveEntityRepository<Workshop>, IWorkshopRepository
{
    private readonly OutOfSchoolDbContext db;

    public WorkshopRepository(OutOfSchoolDbContext dbContext)
        : base(dbContext)
    {
        db = dbContext;
    }

    /// <inheritdoc/>
    public new async Task Delete(Workshop entity)
    {
        db.Entry(entity).State = EntityState.Deleted;

        if (entity.Address != null)
        {
            db.Entry(entity.Address).State = EntityState.Deleted;
        }

        await db.SaveChangesAsync();
    }

    public async Task<Workshop> GetWithNavigations(Guid id)
    {
        return await db.Workshops
            .Include(ws => ws.Address)
            .Include(ws => ws.Teachers)
            .Include(ws => ws.DateTimeRanges)
            .Include(ws => ws.Images)
            .SingleOrDefaultAsync(ws => ws.Id == id);
    }

    public async Task<IEnumerable<Workshop>> GetByIds(IEnumerable<Guid> ids)
    {
        return await dbSet.Where(w => ids.Contains(w.Id)).ToListAsync();
    }

<<<<<<< HEAD
    public async Task<IEnumerable<Workshop>> UpdateProviderTitle(Guid providerId, string providerTitle)
=======
    public async Task<IEnumerable<Workshop>> PartialUpdateByProvider(Guid providerId, string providerTitle)
>>>>>>> d8ca56e0
    {
        var workshops = db.Workshops.Where(ws => ws.ProviderId == providerId);
        await workshops.ForEachAsync(ws =>
        {
            ws.ProviderTitle = providerTitle;
        });

        await db.SaveChangesAsync();

        return await workshops.ToListAsync();
    }

    public async Task<IEnumerable<Workshop>> BlockByProvider(Provider provider)
    {
        var workshops = db.Workshops.Where(ws => ws.ProviderId == provider.Id);
        await workshops.ForEachAsync(ws =>
        {
            ws.IsBlocked = provider.IsBlocked;
        });

        await db.SaveChangesAsync();

        return await workshops.ToListAsync();
    }
}<|MERGE_RESOLUTION|>--- conflicted
+++ resolved
@@ -45,11 +45,7 @@
         return await dbSet.Where(w => ids.Contains(w.Id)).ToListAsync();
     }
 
-<<<<<<< HEAD
     public async Task<IEnumerable<Workshop>> UpdateProviderTitle(Guid providerId, string providerTitle)
-=======
-    public async Task<IEnumerable<Workshop>> PartialUpdateByProvider(Guid providerId, string providerTitle)
->>>>>>> d8ca56e0
     {
         var workshops = db.Workshops.Where(ws => ws.ProviderId == providerId);
         await workshops.ForEachAsync(ws =>
