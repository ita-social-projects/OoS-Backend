--- conflicted
+++ resolved
@@ -58,15 +58,13 @@
 
         public DbSet<DateTimeRange> DateTimeRanges { get; set; }
 
-<<<<<<< HEAD
-        public DbSet<ElasticsearchSyncRecord> ElasticsearchSyncRecords { get; set; }
-=======
         public DbSet<Image<Workshop>> WorkshopImages { get; set; }
 
         public DbSet<DataProtectionKey> DataProtectionKeys { get; set; }
 
         public DbSet<InformationAboutPortal> InformationAboutPortal { get; set; }
->>>>>>> 6ef1fe4b
+
+        public DbSet<ElasticsearchSyncRecord> ElasticsearchSyncRecords { get; set; }
 
         public async Task<int> CompleteAsync() => await this.SaveChangesAsync();
 
