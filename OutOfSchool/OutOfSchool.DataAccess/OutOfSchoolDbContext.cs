--- conflicted
+++ resolved
@@ -46,8 +46,6 @@
 
         public DbSet<SocialGroup> SocialGroups { get; set; }
 
-        public DbSet<InstitutionStatus> InstitutionStatuses { get; set; }
-
         public DbSet<Address> Addresses { get; set; }
 
         public DbSet<Application> Applications { get; set; }
@@ -71,16 +69,6 @@
             builder.Entity<DateTimeRange>()
                 .HasCheckConstraint("CK_DateTimeRanges_EndTimeIsAfterStartTime", "[EndTime] >= [StartTime]");
 
-<<<<<<< HEAD
-            builder.Entity<DateTimeRange>()
-                .Property(range => range.Workdays)
-                .HasConversion(
-                    list => (byte)list.Aggregate((prev, next) => prev | next),
-                    mask =>
-                        Enum.GetValues(typeof(DaysBitMask)).Cast<DaysBitMask>().ToList()
-                            .Where(amenity => amenity != 0 && ((DaysBitMask)mask).HasFlag(amenity)).ToList(),
-                    ValueComparer.CreateDefault(typeof(List<DaysBitMask>), true));
-
             builder.ApplyConfiguration(new TeacherConfiguration());
             builder.ApplyConfiguration(new ApplicationConfiguration());
             builder.ApplyConfiguration(new ChildConfiguration());
@@ -89,9 +77,6 @@
             builder.ApplyConfiguration(new ChatRoomUserConfiguration());
             builder.ApplyConfiguration(new ProviderConfiguration());
 
-
-=======
->>>>>>> 8ba5379a
             builder.Seed();
             builder.UpdateIdentityTables();
         }
