--- conflicted
+++ resolved
@@ -64,15 +64,6 @@
 
         public DbSet<DataProtectionKey> DataProtectionKeys { get; set; }
 
-<<<<<<< HEAD
-=======
-        public DbSet<InformationAboutPortal> InformationAboutPortal { get; set; }
-
-        public DbSet<SupportInformation> SupportInformation { get; set; }
-
-        public DbSet<ElasticsearchSyncRecord> ElasticsearchSyncRecords { get; set; }
-
->>>>>>> 6979753c
         public async Task<int> CompleteAsync() => await this.SaveChangesAsync();
 
         public int Complete() => this.SaveChanges();
