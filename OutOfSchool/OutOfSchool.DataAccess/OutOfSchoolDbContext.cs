--- conflicted
+++ resolved
@@ -32,12 +32,9 @@
         public DbSet<Address> Addresses { get; set; }
 
         public DbSet<BirthCertificate> BirthCertificates { get; set; }
-<<<<<<< HEAD
+
+        public DbSet<Application> Applications { get; set; }
         
         public DbSet<Rating> Ratings { get; set; }
-=======
-
-        public DbSet<Application> Applications { get; set; }
->>>>>>> 2962a4ba
     }
 }