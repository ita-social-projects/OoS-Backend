using Microsoft.AspNetCore.DataProtection.EntityFrameworkCore;
using System;
using System.Collections.Generic;
using System.Linq;
using System.Threading.Tasks;
using Microsoft.AspNetCore.Identity.EntityFrameworkCore;
using Microsoft.EntityFrameworkCore;
using Microsoft.EntityFrameworkCore.ChangeTracking;
using OutOfSchool.Services.Enums;
using OutOfSchool.Services.Extensions;
using OutOfSchool.Services.Models;

namespace OutOfSchool.Services
{
    public class OutOfSchoolDbContext : IdentityDbContext<User>, IDataProtectionKeyContext, IUnitOfWork
    {
        public OutOfSchoolDbContext(DbContextOptions<OutOfSchoolDbContext> options)
            : base(options)
        {
        }

        public DbSet<Parent> Parents { get; set; }

        public DbSet<Provider> Providers { get; set; }

        public DbSet<ChatRoom> ChatRooms { get; set; }

        public DbSet<ChatRoomUser> ChatRoomUsers { get; set; }

        public DbSet<ChatMessage> ChatMessages { get; set; }

        public DbSet<Child> Children { get; set; }

        public DbSet<Workshop> Workshops { get; set; }

        public DbSet<Teacher> Teachers { get; set; }

        public DbSet<Department> Departments { get; set; }

        public DbSet<Class> Classes { get; set; }

        public DbSet<Direction> Directions { get; set; }

        public DbSet<SocialGroup> SocialGroups { get; set; }

        public DbSet<Address> Addresses { get; set; }

        public DbSet<Application> Applications { get; set; }

        public DbSet<Rating> Ratings { get; set; }

        public DbSet<City> Cities { get; set; }

        public DbSet<Favorite> Favorites { get; set; }

<<<<<<< HEAD
        public DbSet<WorkshopPicture> WorkshopPictureTable { get; set; }

        public DbSet<ProviderPicture> ProviderPictureTable { get; set; }

        public DbSet<TeacherPicture> TeacherPictureTable { get; set; }

        public DbSet<PictureMetadata> PictureMetadata { get; set; }
=======
        public DbSet<DateTimeRange> DateTimeRanges { get; set; }

        public async Task<int> CompleteAsync() => await this.SaveChangesAsync();

        public int Complete() => this.SaveChanges();
>>>>>>> 49b086d5

        protected override void OnModelCreating(ModelBuilder builder)
        {
            base.OnModelCreating(builder);

            builder.Entity<WorkshopPicture>().HasKey(nameof(WorkshopPicture.WorkshopId), nameof(WorkshopPicture.PictureId));

            builder.Entity<WorkshopPicture>()
                .HasOne(x => x.Workshop)
                .WithMany(x => x.WorkshopPictures)
                .HasForeignKey(x => x.WorkshopId);

            builder.Entity<WorkshopPicture>()
                .HasOne(x => x.Picture)
                .WithOne(x => x.WorkshopPicture);

            builder.Entity<ProviderPicture>().HasKey(nameof(ProviderPicture.ProviderId), nameof(ProviderPicture.PictureId));

            builder.Entity<ProviderPicture>()
                .HasOne(x => x.Provider)
                .WithMany(x => x.ProviderPictures)
                .HasForeignKey(x => x.ProviderId);

            builder.Entity<ProviderPicture>()
                .HasOne(x => x.Picture)
                .WithOne(x => x.ProviderPicture);

            builder.Entity<TeacherPicture>().HasKey(nameof(TeacherPicture.TeacherId), nameof(TeacherPicture.PictureId));

            builder.Entity<TeacherPicture>()
                .HasOne(x => x.Teacher)
                .WithMany(x => x.TeacherPictures)
                .HasForeignKey(x => x.TeacherId);

            builder.Entity<TeacherPicture>()
                .HasOne(x => x.Picture)
                .WithOne(x => x.TeacherPicture);

            builder.Entity<ChatMessage>()
                .HasOne(m => m.ChatRoom)
                .WithMany(r => r.ChatMessages)
                .HasForeignKey(r => r.ChatRoomId)
                .OnDelete(DeleteBehavior.Cascade);

            builder.Entity<ChatMessage>()
                .HasOne(m => m.User)
                .WithMany(u => u.ChatMessages)
                .HasForeignKey(r => r.UserId)
                .OnDelete(DeleteBehavior.Cascade);

            builder.Entity<ChatRoom>()
                .HasMany(r => r.Users)
                .WithMany(u => u.ChatRooms)
                .UsingEntity<ChatRoomUser>(
                    j => j
                        .HasOne(cru => cru.User)
                        .WithMany(u => u.ChatRoomUsers)
                        .HasForeignKey(cru => cru.UserId)
                        .OnDelete(DeleteBehavior.Cascade),
                    j => j
                        .HasOne(cru => cru.ChatRoom)
                        .WithMany(r => r.ChatRoomUsers)
                        .HasForeignKey(cru => cru.ChatRoomId)
                        .OnDelete(DeleteBehavior.Cascade));

            builder.Entity<ChatRoom>()
                .HasOne(r => r.Workshop)
                .WithMany(w => w.ChatRooms)
                .HasForeignKey(r => r.WorkshopId)
                .OnDelete(DeleteBehavior.Cascade);

            builder.Entity<Provider>()
                .HasKey(x => x.Id);

            builder.Entity<Provider>()
                .HasOne(x => x.User);

            builder.Entity<Provider>()
                .HasMany(x => x.Workshops)
                .WithOne(w => w.Provider);

            builder.Entity<Provider>()
                .HasOne(x => x.LegalAddress)
                .WithMany()
                .HasForeignKey(x => x.LegalAddressId)
                .IsRequired();

            builder.Entity<Provider>()
                .HasOne(x => x.ActualAddress)
                .WithMany()
                .OnDelete(DeleteBehavior.Cascade)
                .HasForeignKey(x => x.ActualAddressId)
                .IsRequired(false);

            builder.Entity<DateTimeRange>()
                .HasCheckConstraint("CK_DateTimeRanges_EndTimeIsAfterStartTime", "[EndTime] >= [StartTime]");

            builder.Entity<DateTimeRange>()
                .Property(range => range.Workdays)
                .HasConversion(
                    list => (byte)list.Aggregate((prev, next) => prev | next),
                    mask =>
                        Enum.GetValues(typeof(DaysBitMask)).Cast<DaysBitMask>().ToList()
                            .Where(amenity => amenity != 0 && ((DaysBitMask) mask).HasFlag(amenity)).ToList(),
                    ValueComparer.CreateDefault(typeof(List<DaysBitMask>), true));

            builder.Seed();
            builder.UpdateIdentityTables();
        }

        public DbSet<DataProtectionKey> DataProtectionKeys { get; set; }
    }
}<|MERGE_RESOLUTION|>--- conflicted
+++ resolved
@@ -53,7 +53,6 @@
 
         public DbSet<Favorite> Favorites { get; set; }
 
-<<<<<<< HEAD
         public DbSet<WorkshopPicture> WorkshopPictureTable { get; set; }
 
         public DbSet<ProviderPicture> ProviderPictureTable { get; set; }
@@ -61,13 +60,12 @@
         public DbSet<TeacherPicture> TeacherPictureTable { get; set; }
 
         public DbSet<PictureMetadata> PictureMetadata { get; set; }
-=======
+
         public DbSet<DateTimeRange> DateTimeRanges { get; set; }
 
         public async Task<int> CompleteAsync() => await this.SaveChangesAsync();
 
         public int Complete() => this.SaveChanges();
->>>>>>> 49b086d5
 
         protected override void OnModelCreating(ModelBuilder builder)
         {
